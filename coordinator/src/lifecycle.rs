--- conflicted
+++ resolved
@@ -289,8 +289,8 @@
         let desired_lifecycle_state = match state.lifecycle_state {
             LifecycleState::Initializing => self.handle_initializing(&config, &state).await,
             LifecycleState::Running => self.handle_running(&config, &mut state).await,
-            LifecycleState::Stopping => self.handle_stopping(&config).await,
-            LifecycleState::Stopped => self.handle_stopped(&config, &state).await,
+            LifecycleState::Suspending => self.handle_suspending(&config).await,
+            LifecycleState::Suspended => self.handle_suspended(&config, &state).await,
             LifecycleState::Repairing => self.handle_repairing(&config, &state).await,
             LifecycleState::Deleting => self.handle_deleting(&state).await,
             LifecycleState::Deleted => LifecycleState::Deleted,
@@ -408,27 +408,8 @@
                 &redis_client,
             );
 
-<<<<<<< HEAD
-            lifecycle_manager.handle_transitions(true).await;
-        }
-=======
-            let desired_lifecycle_state = match state.lifecycle_state {
-                LifecycleState::Initializing => self.handle_initializing(&config, &state).await,
-                LifecycleState::Running => self.handle_running(&config, &mut state).await,
-                LifecycleState::Suspending => self.handle_suspending(&config).await,
-                LifecycleState::Suspended => self.handle_suspended(&config, &state).await,
-                LifecycleState::Repairing => self.handle_repairing(&config, &state).await,
-                LifecycleState::Deleting => self.handle_deleting(&state).await,
-                LifecycleState::Deleted => LifecycleState::Deleted,
-            };
-
-            if desired_lifecycle_state != state.lifecycle_state {
-                info!(
-                    "Transitioning lifecycle state: {:?} -> {:?}",
-                    state.lifecycle_state, desired_lifecycle_state,
-                );
-            }
->>>>>>> 4af58bc8
+            lifecycle_manager.handle_transitions(true).await;
+        }
 
         #[tokio::test]
         async fn transitions_to_repairing_on_provisioning_failure() {
@@ -590,7 +571,7 @@
         }
 
         #[tokio::test]
-        async fn transitions_to_stopping_on_disabled() {
+        async fn transitions_to_suspending_on_disabled() {
             let config = IndexerConfig::default();
             let block_streams_handler = BlockStreamsHandler::default();
             let executors_handler = ExecutorsHandler::default();
@@ -699,7 +680,7 @@
         }
     }
 
-    mod stopping {
+    mod suspending {
         use super::*;
 
         #[tokio::test]
@@ -720,7 +701,7 @@
             let mut state_manager = IndexerStateManager::default();
             state_manager.expect_get_state().returning(|_| {
                 Ok(IndexerState {
-                    lifecycle_state: LifecycleState::Stopping,
+                    lifecycle_state: LifecycleState::Suspending,
                     account_id: "near".parse().unwrap(),
                     function_name: "function_name".to_string(),
                     enabled: true,
@@ -778,7 +759,7 @@
             let mut state_manager = IndexerStateManager::default();
             state_manager.expect_get_state().returning(|_| {
                 Ok(IndexerState {
-                    lifecycle_state: LifecycleState::Stopping,
+                    lifecycle_state: LifecycleState::Suspending,
                     account_id: "near".parse().unwrap(),
                     function_name: "function_name".to_string(),
                     enabled: true,
@@ -790,28 +771,28 @@
                 .with(
                     always(),
                     function(|state: &IndexerState| {
-                        state.lifecycle_state == LifecycleState::Stopped
-                    }),
-                )
-                .returning(|_, _| Ok(()));
-
-            let redis_client = RedisClient::default();
-
-            let lifecycle_manager = LifecycleManager::new(
-                config,
-                &block_streams_handler,
-                &executors_handler,
-                &data_layer_handler,
-                &registry,
-                &state_manager,
-                &redis_client,
-            );
-
-            lifecycle_manager.handle_transitions(true).await;
-        }
-    }
-
-    mod stopped {
+                        state.lifecycle_state == LifecycleState::Suspended
+                    }),
+                )
+                .returning(|_, _| Ok(()));
+
+            let redis_client = RedisClient::default();
+
+            let lifecycle_manager = LifecycleManager::new(
+                config,
+                &block_streams_handler,
+                &executors_handler,
+                &data_layer_handler,
+                &registry,
+                &state_manager,
+                &redis_client,
+            );
+
+            lifecycle_manager.handle_transitions(true).await;
+        }
+    }
+
+    mod suspended {
         use super::*;
 
         #[tokio::test]
@@ -832,7 +813,7 @@
             let mut state_manager = IndexerStateManager::default();
             state_manager.expect_get_state().returning(|_| {
                 Ok(IndexerState {
-                    lifecycle_state: LifecycleState::Stopped,
+                    lifecycle_state: LifecycleState::Suspended,
                     account_id: "near".parse().unwrap(),
                     function_name: "function_name".to_string(),
                     enabled: false,
@@ -880,7 +861,7 @@
             let mut state_manager = IndexerStateManager::default();
             state_manager.expect_get_state().returning(|_| {
                 Ok(IndexerState {
-                    lifecycle_state: LifecycleState::Stopped,
+                    lifecycle_state: LifecycleState::Suspended,
                     account_id: "near".parse().unwrap(),
                     function_name: "function_name".to_string(),
                     enabled: true,
@@ -913,7 +894,7 @@
         }
 
         #[tokio::test]
-        async fn transitions_to_stopped() {
+        async fn transitions_to_suspended() {
             let config = IndexerConfig::default();
 
             let block_streams_handler = BlockStreamsHandler::default();
@@ -928,7 +909,7 @@
             let mut state_manager = IndexerStateManager::default();
             state_manager.expect_get_state().returning(|_| {
                 Ok(IndexerState {
-                    lifecycle_state: LifecycleState::Stopped,
+                    lifecycle_state: LifecycleState::Suspended,
                     account_id: "near".parse().unwrap(),
                     function_name: "function_name".to_string(),
                     enabled: false,
@@ -940,7 +921,7 @@
                 .with(
                     always(),
                     function(|state: &IndexerState| {
-                        state.lifecycle_state == LifecycleState::Stopped
+                        state.lifecycle_state == LifecycleState::Suspended
                     }),
                 )
                 .returning(|_, _| Ok(()));

--- conflicted
+++ resolved
@@ -87,18 +87,17 @@
         &self,
         indexer_registry: &IndexerRegistry,
     ) -> anyhow::Result<IndexerRegistry> {
-        let mut filtered_registry: IndexerRegistry = std::collections::HashMap::new();
-
-        for (account_id, indexers) in indexer_registry.iter() {
-            for (function_name, indexer_config) in indexers.iter() {
-                let indexer_state = self.get_state(indexer_config).await?;
-
-                if indexer_state.enabled {
-                    filtered_registry
-                        .entry(account_id.clone())
-                        .or_default()
-                        .insert(function_name.clone(), indexer_config.clone());
-                }
+        let mut filtered_registry = IndexerRegistry::new();
+
+        for indexer_config in indexer_registry.iter() {
+            let indexer_state = self.get_state(indexer_config).await?;
+
+            if indexer_state.enabled {
+                filtered_registry
+                    .0
+                    .entry(indexer_config.account_id.clone())
+                    .or_default()
+                    .insert(indexer_config.function_name.clone(), indexer_config.clone());
             }
         }
 
@@ -112,20 +111,16 @@
         if self.redis_client.is_migration_complete().await?.is_none() {
             tracing::info!("Migrating indexer state");
 
-            for (_, indexers) in indexer_registry.iter() {
-                for (_, indexer_config) in indexers.iter() {
-                    if let Some(version) =
-                        self.redis_client.get_stream_version(indexer_config).await?
-                    {
-                        self.redis_client
-                            .set_indexer_state(
-                                indexer_config,
-                                serde_json::to_string(&OldIndexerState {
-                                    block_stream_synced_at: Some(version),
-                                })?,
-                            )
-                            .await?;
-                    }
+            for indexer_config in indexer_registry.iter() {
+                if let Some(version) = self.redis_client.get_stream_version(indexer_config).await? {
+                    self.redis_client
+                        .set_indexer_state(
+                            indexer_config,
+                            serde_json::to_string(&OldIndexerState {
+                                block_stream_synced_at: Some(version),
+                            })?,
+                        )
+                        .await?;
                 }
             }
 
@@ -134,19 +129,6 @@
             self.redis_client.set_migration_complete().await?;
         }
 
-<<<<<<< HEAD
-        tracing::info!("Migrating indexer state");
-
-        for indexer_config in indexer_registry.iter() {
-            if let Some(version) = self.redis_client.get_stream_version(indexer_config).await? {
-                self.set_state(
-                    indexer_config,
-                    IndexerState {
-                        block_stream_synced_at: Some(version),
-                    },
-                )
-                .await?;
-=======
         if self
             .redis_client
             .get::<_, bool>("state_migration:enabled_flag")
@@ -155,25 +137,21 @@
         {
             tracing::info!("Migrating enabled flag");
 
-            for (_, indexers) in indexer_registry.iter() {
-                for (_, indexer_config) in indexers.iter() {
-                    let existing_state =
-                        self.redis_client.get_indexer_state(indexer_config).await?;
-
-                    let state = match existing_state {
-                        Some(state) => {
-                            let old_state: OldIndexerState = serde_json::from_str(&state)?;
-                            IndexerState {
-                                block_stream_synced_at: old_state.block_stream_synced_at,
-                                enabled: true,
-                            }
+            for indexer_config in indexer_registry.iter() {
+                let existing_state = self.redis_client.get_indexer_state(indexer_config).await?;
+
+                let state = match existing_state {
+                    Some(state) => {
+                        let old_state: OldIndexerState = serde_json::from_str(&state)?;
+                        IndexerState {
+                            block_stream_synced_at: old_state.block_stream_synced_at,
+                            enabled: true,
                         }
-                        None => IndexerState::default(),
-                    };
-
-                    self.set_state(indexer_config, state).await?;
-                }
->>>>>>> 94fe3b3d
+                    }
+                    None => IndexerState::default(),
+                };
+
+                self.set_state(indexer_config, state).await?;
             }
 
             self.redis_client
@@ -264,7 +242,7 @@
             start_block: StartBlock::Height(100),
         };
 
-        let indexer_registry = HashMap::from([
+        let indexer_registry = IndexerRegistry::from(&[
             (
                 "morgs.near".parse().unwrap(),
                 HashMap::from([("test".to_string(), morgs_config.clone())]),
@@ -309,6 +287,123 @@
 
     #[tokio::test]
     async fn migrates_enabled_flag() {
+        let morgs_config = IndexerConfig {
+            account_id: "morgs.near".parse().unwrap(),
+            function_name: "test".to_string(),
+            code: String::new(),
+            schema: String::new(),
+            rule: Rule::ActionAny {
+                affected_account_id: "queryapi.dataplatform.near".to_string(),
+                status: Status::Any,
+            },
+            created_at_block_height: 1,
+            updated_at_block_height: Some(200),
+            start_block: StartBlock::Height(100),
+        };
+        let darunrs_config = IndexerConfig {
+            account_id: "darunrs.near".parse().unwrap(),
+            function_name: "test".to_string(),
+            code: String::new(),
+            schema: String::new(),
+            rule: Rule::ActionAny {
+                affected_account_id: "queryapi.dataplatform.near".to_string(),
+                status: Status::Any,
+            },
+            created_at_block_height: 1,
+            updated_at_block_height: None,
+            start_block: StartBlock::Height(100),
+        };
+
+        let indexer_registry = IndexerRegistry::from(&[
+            (
+                "morgs.near".parse().unwrap(),
+                HashMap::from([("test".to_string(), morgs_config.clone())]),
+            ),
+            (
+                "darunrs.near".parse().unwrap(),
+                HashMap::from([("test".to_string(), darunrs_config.clone())]),
+            ),
+        ]);
+
+        let mut mock_redis_client = RedisClient::default();
+        mock_redis_client
+            .expect_is_migration_complete()
+            .returning(|| Ok(Some(true)))
+            .times(2);
+        mock_redis_client
+            .expect_get::<&str, bool>()
+            .with(predicate::eq("state_migration:enabled_flag"))
+            .returning(|_| Ok(None))
+            .once();
+        mock_redis_client
+            .expect_get::<&str, bool>()
+            .with(predicate::eq("state_migration:enabled_flag"))
+            .returning(|_| Ok(Some(true)))
+            .once();
+        mock_redis_client
+            .expect_get_indexer_state()
+            .with(predicate::eq(morgs_config.clone()))
+            .returning(|_| {
+                Ok(Some(
+                    serde_json::json!({ "block_stream_synced_at": 200 }).to_string(),
+                ))
+            })
+            .once();
+        mock_redis_client
+            .expect_get_indexer_state()
+            .with(predicate::eq(darunrs_config.clone()))
+            .returning(|_| {
+                Ok(Some(
+                    serde_json::json!({ "block_stream_synced_at": 1 }).to_string(),
+                ))
+            })
+            .once();
+        mock_redis_client
+            .expect_set_indexer_state()
+            .with(
+                predicate::eq(morgs_config),
+                predicate::eq(
+                    serde_json::json!({ "block_stream_synced_at": 200, "enabled": true })
+                        .to_string(),
+                ),
+            )
+            .returning(|_, _| Ok(()))
+            .once();
+        mock_redis_client
+            .expect_set_indexer_state()
+            .with(
+                predicate::eq(darunrs_config),
+                predicate::eq(
+                    serde_json::json!({ "block_stream_synced_at": 1, "enabled": true }).to_string(),
+                ),
+            )
+            .returning(|_, _| Ok(()))
+            .once();
+        mock_redis_client
+            .expect_set::<&str, bool>()
+            .with(
+                predicate::eq("state_migration:enabled_flag"),
+                predicate::eq(true),
+            )
+            .returning(|_, _| Ok(()))
+            .once();
+
+        let indexer_manager = IndexerStateManagerImpl::new(mock_redis_client);
+
+        indexer_manager
+            .migrate_state_if_needed(&indexer_registry)
+            .await
+            .unwrap();
+
+        // ensure it is only called once
+        indexer_manager
+            .migrate_state_if_needed(&indexer_registry)
+            .await
+            .unwrap();
+    }
+
+    #[tokio::test]
+    async fn migrates_state_to_indexer_manager() {
         let morgs_config = IndexerConfig {
             account_id: "morgs.near".parse().unwrap(),
             function_name: "test".to_string(),
@@ -346,130 +441,6 @@
                 HashMap::from([("test".to_string(), darunrs_config.clone())]),
             ),
         ]));
-
-        let mut mock_redis_client = RedisClient::default();
-        mock_redis_client
-            .expect_is_migration_complete()
-            .returning(|| Ok(Some(true)))
-            .times(2);
-        mock_redis_client
-            .expect_get::<&str, bool>()
-            .with(predicate::eq("state_migration:enabled_flag"))
-            .returning(|_| Ok(None))
-            .once();
-        mock_redis_client
-            .expect_get::<&str, bool>()
-            .with(predicate::eq("state_migration:enabled_flag"))
-            .returning(|_| Ok(Some(true)))
-            .once();
-        mock_redis_client
-            .expect_get_indexer_state()
-            .with(predicate::eq(morgs_config.clone()))
-            .returning(|_| {
-                Ok(Some(
-                    serde_json::json!({ "block_stream_synced_at": 200 }).to_string(),
-                ))
-            })
-            .once();
-        mock_redis_client
-            .expect_get_indexer_state()
-            .with(predicate::eq(darunrs_config.clone()))
-            .returning(|_| {
-                Ok(Some(
-                    serde_json::json!({ "block_stream_synced_at": 1 }).to_string(),
-                ))
-            })
-            .once();
-        mock_redis_client
-            .expect_set_indexer_state()
-            .with(
-                predicate::eq(morgs_config),
-                predicate::eq(
-                    serde_json::json!({ "block_stream_synced_at": 200, "enabled": true })
-                        .to_string(),
-                ),
-            )
-            .returning(|_, _| Ok(()))
-            .once();
-        mock_redis_client
-            .expect_set_indexer_state()
-            .with(
-                predicate::eq(darunrs_config),
-                predicate::eq(
-                    serde_json::json!({ "block_stream_synced_at": 1, "enabled": true }).to_string(),
-                ),
-            )
-            .returning(|_, _| Ok(()))
-            .once();
-        mock_redis_client
-            .expect_set::<&str, bool>()
-            .with(
-                predicate::eq("state_migration:enabled_flag"),
-                predicate::eq(true),
-            )
-            .returning(|_, _| Ok(()))
-            .once();
-
-        let indexer_manager = IndexerStateManagerImpl::new(mock_redis_client);
-
-        indexer_manager
-            .migrate_state_if_needed(&indexer_registry)
-            .await
-            .unwrap();
-
-        // ensure it is only called once
-        indexer_manager
-            .migrate_state_if_needed(&indexer_registry)
-            .await
-            .unwrap();
-    }
-
-    #[tokio::test]
-    async fn migrates_state_to_indexer_manager() {
-        let morgs_config = IndexerConfig {
-            account_id: "morgs.near".parse().unwrap(),
-            function_name: "test".to_string(),
-            code: String::new(),
-            schema: String::new(),
-            rule: Rule::ActionAny {
-                affected_account_id: "queryapi.dataplatform.near".to_string(),
-                status: Status::Any,
-            },
-            created_at_block_height: 1,
-            updated_at_block_height: Some(200),
-            start_block: StartBlock::Height(100),
-        };
-        let darunrs_config = IndexerConfig {
-            account_id: "darunrs.near".parse().unwrap(),
-            function_name: "test".to_string(),
-            code: String::new(),
-            schema: String::new(),
-            rule: Rule::ActionAny {
-                affected_account_id: "queryapi.dataplatform.near".to_string(),
-                status: Status::Any,
-            },
-            created_at_block_height: 1,
-            updated_at_block_height: None,
-            start_block: StartBlock::Height(100),
-        };
-
-<<<<<<< HEAD
-        let indexer_registry = IndexerRegistry(HashMap::from([(
-            "morgs.near".parse().unwrap(),
-            HashMap::from([("test".to_string(), morgs_config.clone())]),
-        )]));
-=======
-        let indexer_registry = HashMap::from([
-            (
-                "morgs.near".parse().unwrap(),
-                HashMap::from([("test".to_string(), morgs_config.clone())]),
-            ),
-            (
-                "darunrs.near".parse().unwrap(),
-                HashMap::from([("test".to_string(), darunrs_config.clone())]),
-            ),
-        ]);
->>>>>>> 94fe3b3d
 
         let mut mock_redis_client = RedisClient::default();
         mock_redis_client

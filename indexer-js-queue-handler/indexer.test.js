--- conflicted
+++ resolved
@@ -538,12 +538,8 @@
         `};
         await indexer.runFunctions(block_height, functions, {imperative: true });
 
-<<<<<<< HEAD
-        expect(mockFetch).toHaveBeenCalledTimes(3); // 2 logs
-=======
         // console.log('"Indexer.runFunctions() catches errors" calls:', mockFetch.mock.calls);
         expect(mockFetch).toHaveBeenCalledTimes(3); // 2 logs, 1 state
->>>>>>> a1589d4f
         expect(mockFetch.mock.calls[1]).toEqual([
             `${HASURA_ENDPOINT}/v1/graphql`,
             {
@@ -559,7 +555,6 @@
         ]);
     });
 
-<<<<<<< HEAD
     test('Indexer.runFunctions() provisions a GraphQL endpoint with the specified schema', async () => {
         const postId = 1;
         const commentId = 2;
@@ -659,18 +654,12 @@
         const postId = 1;
         const commentId = 2;
         const blockHeight = 82699904;
-=======
-    // The unhandled promise causes problems with test reporting.
-    // Note unhandled promise rejections fail to proceed to the next function on AWS Lambda
-    test.skip('Indexer.runFunctions() continues despite promise rejection, unable to log rejection', async () => {
->>>>>>> a1589d4f
         const mockFetch = jest.fn(() => ({
             status: 200,
             json: async () => ({
                 errors: null,
             }),
         }));
-<<<<<<< HEAD
         const mockS3 = {
             getObject: jest
                 .fn()
@@ -714,7 +703,29 @@
         expect(mockFetch).toHaveBeenCalledTimes(3);
         expect(mockFetch).toHaveBeenCalledWith(
             `${HASURA_ENDPOINT}/v1/graphql`,
-=======
+            {
+                method: 'POST',
+                headers: {
+                    'Content-Type': 'application/json',
+                    'X-Hasura-Role': 'morgs_near'
+                },
+                body: JSON.stringify({
+                    query: `mutation { set(functionName: "buildnear.testnet/test", key: "height", data: "82699904")}`,
+                    variables: {}
+                }),
+            }
+        );
+    });
+
+    // The unhandled promise causes problems with test reporting.
+    // Note unhandled promise rejections fail to proceed to the next function on AWS Lambda
+    test.skip('Indexer.runFunctions() continues despite promise rejection, unable to log rejection', async () => {
+        const mockFetch = jest.fn(() => ({
+            status: 200,
+            json: async () => ({
+                errors: null,
+            }),
+        }));
         const block_height = 456;
         const mockS3 = {
             getObject: jest.fn(() => ({
@@ -758,22 +769,10 @@
         // ]);
         expect(mockFetch.mock.calls[1]).toEqual([
             GRAPHQL_ENDPOINT,
->>>>>>> a1589d4f
             {
                 method: 'POST',
                 headers: {
                     'Content-Type': 'application/json',
-<<<<<<< HEAD
-                    'X-Hasura-Role': 'morgs_near'
-                },
-                body: JSON.stringify({
-                    query: `mutation { set(functionName: "buildnear.testnet/test", key: "height", data: "82699904")}`,
-                    variables: {}
-                }),
-            }
-        );
-    });
-=======
                 },
                 body: JSON.stringify({query:`mutation WriteBlock($function_name: String!, $block_height: numeric!) {
                   insert_indexer_state(
@@ -790,5 +789,4 @@
         ]);
     });
 
->>>>>>> a1589d4f
 });
--- conflicted
+++ resolved
@@ -28,34 +28,21 @@
             try {
                 const vm = new VM();
                 const mutationsReturnValue = [];
-<<<<<<< HEAD
                 const context = options.imperative
                     ? this.buildImperativeContextForFunction()
                     : this.buildFunctionalContextForFunction(mutationsReturnValue);
-=======
-                const context = this.buildFunctionalContextForFunction(function_name, mutationsReturnValue);
-                //const context = this.buildImperativeContextForFunction(key, vm);
->>>>>>> fb8d8172
 
                 vm.freeze(blockWithHelpers, 'block');
                 vm.freeze(context, 'context');
                 vm.freeze(mutationsReturnValue, 'mutationsReturnValue'); // this still allows context.set to modify it
 
-<<<<<<< HEAD
-                const modifiedFunction = this.transformIndexerFunction(functions[key]);
+                const modifiedFunction = this.transformIndexerFunction(functions[function_name]);
                 await vm.run(modifiedFunction);
 
                 if (!options.imperative) {
                     console.log(`Function ${key} returned`, mutationsReturnValue); // debug output
-                    await this.writeMutations(key, mutationsReturnValue); // await can be dropped once it's all tested so writes can happen in parallel
+                    await this.writeMutations(function_name, mutationsReturnValue); // await can be dropped once it's all tested so writes can happen in parallel
                 }
-=======
-                const modifiedFunction = this.transformIndexerFunction(functions[function_name].code);
-                vm.run(modifiedFunction);
-
-                console.log(`Function ${function_name} returned`, mutationsReturnValue); // debug output
-                return await this.writeMutations(function_name, mutationsReturnValue); // await can be dropped once it's all tested so writes can happen in parallel
->>>>>>> fb8d8172
             } catch (e) {
                 console.error('Failed to run function: ' + function_name);
                 console.error(e);
@@ -76,13 +63,7 @@
 
     async writeMutations(functionName, mutations) {
         try {
-<<<<<<< HEAD
             const response = await this.deps.fetch(process.env.GRAPHQL_ENDPOINT, {
-=======
-            const batchedMutations = this.buildBatchedMutation(mutations);
-            console.log('Writing mutations', batchedMutations);
-            const response = await this.deps.fetch('https://query-api-hasura-vcqilefdcq-uc.a.run.app/v1/graphql', {
->>>>>>> fb8d8172
                 method: 'POST',
                 headers: {
                     'Content-Type': 'application/json',

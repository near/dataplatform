<<<<<<< HEAD
// ORIGINAL STYLED COMPONENTS
const Wrapper = styled.div`
  margin-top: calc(var(--body-top-padding) * -1);
`;

const Main = styled.div`
  display: block;
`;

const Section = styled.div`
  padding-top: 0px;
  border-left: none;
  border-right: none;
`;

const Tabs = styled.div`
  display: flex;
  border-bottom: 2px solid #ccc;
  background-color: #f0f0f0;
`;

const TabsButton = styled.button`
  flex: 1;
  padding: 1rem;
  border: none;
  background: ${props => (props.selected ? '#3acd83' : 'transparent')};
  color: ${props => (props.selected ? '#fff' : '#333')};
  font-family: 'Mona Sans', sans-serif;
  font-size: 1rem;
  font-weight: ${props => (props.selected ? 'bold' : 'normal')};
  cursor: pointer;
  transition: background-color 0.3s, color 0.3s;

  &:hover {
    background: #e0e0e0;
  }
`;

const accountId = context.accountId;

const [activeTab, setActiveTab] = useState(props.view === "create-new-indexer" ? "create-new-indexer" : props.selectedIndexerPath ? "indexer" : "explore");
const [activeIndexerTabView, setActiveIndexerTabView] = useState(props.activeIndexerView ?? "editor");
const [selectedIndexer, setSelectedIndexer] = useState(props.selectedIndexerPath);

const selectTab = (tabName) => {
  Storage.privateSet("queryapi:activeTab", tabName);
  setActiveTab(tabName);
};

=======
const NoQueryContainer = styled.div`
  display: flex;
  flex-direction: column;
  align-items: center;
  justify-content: center;
  text-align: center;
  height: 100%;
`;

const NoQueryText = styled.p`
  margin-top: 16px;
  font-size: 16px;
  font-family: 'Mona Sans', sans-serif;
  color: #A1A09A;
  text-align: center;
`;

const NoQuerySVG = styled.svg`
  height: 100px;
  width: 100%;
  color: #A1A09A;
`;

const CheckboxContainer = styled.div`
  margin-bottom: 10px;
`;

const CheckboxLabel = styled.label`
  display: flex;
  align-items: center;
  cursor: pointer;
  font-size: 16px;
  margin-bottom: 5px;
`;

const SubCheckboxContainer = styled.div`
  margin-left: 20px;
  border-left: 2px solid #ccc;
  padding-left: 10px;
`;

const Checkbox = styled.input`
  cursor: pointer;
  width: 21.6px;
  height: 21.6px;
  border-radius: 5.4px;
  border: 0.9px solid #DBDBD7;
  padding: 5.4px;
  background-color: #FDFDFC;
  box-shadow: 0 0.9px 1.8px 0 rgba(0, 0, 0, 0.1);
  vertical-align: middle;
  margin-right: 7.2px;
  outline: none;
`;

// TOP HALF
const Hero = styled.div`
  display: flex;
  justify-content: center;
  align-items: center;
  height: 349px;
  width: 100%; 
  background: linear-gradient(
    268.88deg, 
    rgba(2, 255, 133, 0.2) 1.75%, 
    rgba(2, 133, 255, 0.08) 54.6%, 
    rgba(2, 27, 255, 0.08) 84.31%
  );
  // , url('https://s3-alpha-sig.figma.com/img/f856/12b1/14c8f8fd2894d48314a47b98531b3002?Expires=1720396800&Key-Pair-Id=APKAQ4GOSFWCVNEHN3O4&Signature=iC8KBVqIyZDHU2~xisqW3kuwC8nLk5POGZqHyVGNcAWcLwep3jEocxIrZI9hR5VUfiXwetmD6pXTdHxScqfIMjwvIsccAhEAkzD9t5xasMfuC5vHKel9t96-CGMeMikD3No92ObNZ-eGFdo2QAnrNVNxufsdwhYUKRbXuZSquC2A2qx9kzYxv7pyUjR3QGxg8UkMqhmZiKogoiLL~727aERO3PUIiSlMMH~kRFKVyK4UnJFERuroJ9L3EZTfgBG90EUM5MYTVqLIeeA1gWeYPkfTlYghAWwOx60B2wdLk5WTgmqytRZxbqsCiN8u92ZKZjmBzFcZZcWF9eONAqdDvA__');
  // background-size: 100%;
  // background-position: right;
  // background-repeat: no-repeat;
`;

const Headline = styled.h1`
  font-family: 'Mona Sans', sans-serif;
  font-weight: 700;
  width: 369px;
  font-size: 24px;
  line-height: 31.2px;
`;

const Subheadline = styled.p`
  font-family: 'Mona Sans', sans-serif;
  font-weight: 400;
  font-size: 16px;
  line-height: 18.2px;
  color: #717069;
  letter-spacing: 1.5%;
`;

const Container = styled.div`
  display: flex;
  justify-content: center;
  align-items: center;
  height: 100%;
  width: 100%;
`;

const HeadlineContainer = styled.div`
  width: 364px;
  height: 193px;
  display: flex;
  flex-direction: column;
  justify-content: center;
  align-items: center;
  margin-right: 80px; /* Gap between HeadlineContainer and WidgetContainer */
`;

const WidgetContainer = styled.div`
  width: 301px;
  height: 365px;
  display: flex;
  flex-direction: column;
  justify-content: center;
  align-items: center;
  box-shadow: 0 8.2px 19.92px 0 rgba(0, 0, 0, 0.1), 0 2.34px 2.34px 0 rgba(0, 0, 0, 0.15);
  margin-top: 183px; /* Gap between WidgetContainer and HeadlineContainer */
  background: #fff;
  border-radius: 10px;
`;

const SubContainer = styled.div`
  width: 262.5px;
  height: 330px; //270px later
`;

const SubContainerTitle = styled.h2`
  font-family: 'Product Sans', sans-serif;
  font-weight: 700;
  font-size: 14px;
  line-height: 14.06px;
  color: #7F7E77;
  margin-bottom: 6px;
`;

const MethodsText = styled.div`
  display: flex;
  align-items: center;
  font-size: 12px;
  margin-bottom: 8px;
`;

const MethodsSpan = styled.span`
  display: flex;
  align-items: center;
  justify-content: center;
  font-size: 11px;
  font-weight: normal; 
  width: 23px; 
  height: 17px;
  border-radius: 50px;
  padding: 4px 6px;
  background-color: #F3F3F2;
`;

const SubContainerContent = styled.div`
  height: 260px;
`
const ScrollableDiv = styled.div`
height: 260px;

width: 100%;
overflow-x: auto; 
overflow-y: auto; 


&::-webkit-scrollbar {
  height: 12px;
}

&::-webkit-scrollbar-thumb {
  background-color: #888;
  border-radius: 6px;
}

&::-webkit-scrollbar-thumb:hover {
  background-color: #555; 
}

&::-webkit-scrollbar-track {
  background: #f1f1f1; 
  border-radius: 6px;
}

&::-webkit-scrollbar-track-piece {
  background: #f9f9f9;
}

scrollbar-width: thin;
scrollbar-color: #888 #f1f1f1; 

-ms-overflow-style: -ms-autohiding-scrollbar; 

-ms-scroll-chaining: none;
-ms-scroll-snap-type: mandatory;
-ms-scroll-snap-points-x: snapInterval(0%, 100%);
`;

const InputWrapper = styled.div`
  display: flex;
  align-items: center;
  width: 364px;
  height: 40px;
  border: 1px solid #ccc;
  border-radius: 6px;
  padding: 0;
  overflow: hidden;
`;

const StyledInput = styled.input` 
  flex: 1;
  height: 100%;
  border: none;
  outline: none;
  padding: 8px 12px;
  border-radius: 6px 0 0 6px;
`;

const ContractInputMessage = styled.p`
  margin-top: 8px;
  height: 25px;
  font-size: 10px;
  color: #D95C4A; 
  width: 100%;
`;

const WarningSVG = styled.svg`
  height: 16px;
  width: 16px;
  margin-right: 4px;
`

const SearchButton = styled.button`
  width: 84px;
  background-color: #37CD83;
  border: none;
  border-radius: 0px 6px 6px 0px;
  color: white;
  cursor: pointer;
  padding: 8px 16px;
  display: flex;
  align-items: center;
  justify-content: center;
`;

//BOTTOM HALF
const Divider = styled.div`
  height: 40px;
  width: 100%;
`
const ExploreIndexersContainer = styled.div`
  display: flex;
  justify-content: center;
  align-items: center;
  height: 100%; 
  width: 100%; 
`;


const ExploreIndexersHeading = styled.h2`
  font-family: 'Mona Sans', sans-serif;
  font-size: 20px;
  font-weight: 500;
  line-height: 26px;
  letter-spacing: 0.015em;
  text-align: left;
`;

const ExploreContent = styled.div`
  width: 745px;
  display: flex;
  flex-direction: column;
  gap: 24px;
`

const SearchIndexerContainer = styled.div`
  display: flex;
  align-items: center;
  width: 269px;
  height: 40px;
  padding: 8px 12px;
  gap: 8px;
  border-radius: 50px;
  border: 1px solid #E3E3E0;
  background-color: white;
`;

const SearchInput = styled.input`
  flex: 1;
  border: none;
  outline: none;
  font-family: 'Mona Sans', sans-serif;
  font-weight: 450;
  font-size: 14px;
  line-height: 21px;
  letter-spacing: 2%;
  &::placeholder {
    color: #a9a9a9; 
  }
`;

const SearchIndexerButton = styled.button`
  flex:1;  
  border-radius: 50px;
  background-color: #f0f0f0;
  border: none;
  color: black;
  padding: 8px 31px;
  cursor: pointer;
  font-family: 'Mona Sans', sans-serif;
  font-weight: 450;
  font-size: 14px;
  line-height: 21px;
  letter-spacing: 2%;
`;

const MagnifyingGlass = styled.svg`
  width: 16px;
  height: 16px;
`;

const SearchArrow = styled.svg`
  width: 20px;
  height: 20px;
`
/** TABLE STYLES*/
const TableContainer = styled.div`
  width: 745px;
  margin: 0 auto;
`;

const Table = styled.table`
  width: 100%;
  border-collapse: collapse;
  border-radius: 8px; 
  overflow: hidden;
`;

const TableHeader = styled.thead`
  background-color: #F0F0F1;
`;

const TableHeaderCell = styled.th`
  font-family: 'Mona Sans', sans-serif;
  font-weight: 450;
  font-size: 10px;
  line-height: 14px;
  letter-spacing: 2%;
  text-align: left;
  padding: 8px;
`;

const TableRow = styled.tr`
  &:nth-child(even) {
    background-color: #f9f9f9;
  }
`;

const TableCell = styled.td`
  font-family: 'Mona Sans', sans-serif;
  font-weight: 400;
  font-size: 14px;
  line-height: 21px;
  letter-spacing: 2%;
  padding: 8px;
  text-align: left;
`;

// ORIGINAL STYLED COMPONENTS
const Wrapper = styled.div`
  margin-top: calc(var(--body-top-padding) * -1);
`;

const Main = styled.div`
  display: block;
`;

const Section = styled.div`
  padding-top: 0px;
  border-left: none;
  border-right: none;
`;

const Tabs = styled.div`
  display: flex;
  border-bottom: 2px solid #ccc;
  background-color: #f0f0f0;
`;

const TabsButton = styled.button`
  flex: 1;
  padding: 1rem;
  border: none;
  background: ${props => (props.selected ? '#3acd83' : 'transparent')};
  color: ${props => (props.selected ? '#fff' : '#333')};
  font-family: 'Mona Sans', sans-serif;
  font-size: 1rem;
  font-weight: ${props => (props.selected ? 'bold' : 'normal')};
  cursor: pointer;
  transition: background-color 0.3s, color 0.3s;

  &:hover {
    background: #e0e0e0;
  }
`;

const AlertText = styled.p`
font-family: 'Mona Sans', sans-serif;
font-size: 14px;
line-height: 21px;
text-align: center;
color:red;
margin: 0;
padding: 0;
bg-color: #f9f9f9;
`

const LoadingSpinner = () => {
  const spinnerStyle = {
    width: '40px',
    height: '40px',
    border: '4px solid rgba(0, 0, 0, 0.1)',
    borderLeftColor: 'black',
    borderRadius: '50%',
    animation: 'spin 1s linear infinite',
    textAlign: 'center',
    display: 'flex',
    justifyContent: 'center',
    alignCenter: 'center',
  };

  const LoadingContainer = styled.div`
    text-align: center;
    width: 100%;
  `;

  const LoadingSpinnerContainer = styled.div`
    display: flex;
    justify-content: center;
    font-size: 14px;
  `
  return <LoadingContainer> <LoadingSpinnerContainer><div style={spinnerStyle} /> </LoadingSpinnerContainer><>Generating Methods</></LoadingContainer>;
};

const accountId = context.accountId;
const WILD_CARD = '*';

const validateContractId = (accountId) => {
  accountId = accountId.trim();
  // Check if accountId is a wildcard '*'
  if (accountId === WILD_CARD) return true;
  // Check if accountId length is between 2 and 64 characters
  const isLengthValid = accountId.length >= 2 && accountId.length <= 64;
  if (!isLengthValid) return false;
  // Check if accountId starts with '*.' || '*' remove for part verification
  if (accountId.startsWith('*.')) accountId = accountId.slice(2);
  if (accountId.startsWith('*')) accountId = accountId.slice(1);

  const parts = accountId.split('.');
  for (let part of parts) {
    if (!part.match(/^[a-z\d]+([-_][a-z\d]+)*$/)) {
      return false;
    }
  }

  return true;
};
const IS_DEV = `${REPL_EXTERNAL_APP_URL}` === "https://queryapi-frontend-vcqilefdcq-ew.a.run.app" || `${REPL_EXTERNAL_APP_URL}` === "http://localhost:3000";

const [activeTab, setActiveTab] = useState(props.view === "create-new-indexer" ? "create-new-indexer" : props.selectedIndexerPath ? "indexer" : "explore");
const [activeIndexerTabView, setActiveIndexerTabView] = useState(props.activeIndexerView ?? "editor");

const [allIndexers, setAllIndexers] = useState([]);
const [checkboxState, setCheckboxState] = useState(initialCheckboxState);

const [checkBoxData, setCheckBoxData] = useState([]);
const [loading, setLoading] = useState(false);
const [contractInputMessage, setContractInputMessage] = useState('');
const [inputValue, setInputValue] = useState('');
const [methodCount, setMethodCount] = useState(0);

const [selectedIndexer, setSelectedIndexer] = useState(props.selectedIndexerPath);

const handleFetchCheckboxData = async () => {
  setCheckBoxData([]);
  setMethodCount(0);
  setContractInputMessage('');

  if (!validateContractId(inputValue)) {
    setContractInputMessage('Invalid contract id');
    return;
  }

  setLoading(true);

  const url = 'https://europe-west1-pagoda-data-stack-prod.cloudfunctions.net/queryapi_wizard';
  asyncFetch(url,
    {
      method: 'POST',
      headers: {
        'Content-Type': 'application/json'
      },
      body: JSON.stringify({
        filter: inputValue,
      }),
    }
  )
    .then(response => {
      if (!response.ok) {
        setError('There was an error fetching the data');
        throw new Error(`HTTP error! status: ${response.status}`);
      }
      const data = response.body;

      if (data.length === 0) {
        setContractInputMessage('No methods found for this contract');
        setLoading(false);
        return;
      };

      setCheckBoxData(data);
      setMethodCount(data.length);
      setLoading(false);
    }).catch(error => {
      setLoading(false);
      setError('There was an error fetching the data');
    });

};

const initialCheckboxState = checkBoxData.reduce((acc, item) => {
  //Select eveyrthing by default.
  acc[item.method_name] = false;
  if (item.schema.properties) {
    Object.keys(item.schema.properties).forEach(property => {
      acc[`${item.method_name}::${property}`] = false;
    });
  }
  return acc;
}, {});

const handleParentChange = (methodName) => {
  const newState = { ...checkboxState };
  const isChecked = !checkboxState[methodName];
  newState[methodName] = isChecked;
  checkBoxData.forEach(item => {
    if (item.method_name === methodName && item.schema.properties) {
      Object.keys(item.schema.properties).forEach(property => {
        newState[`${methodName}::${property}`] = isChecked;
      });
    }
  });
  setCheckboxState(newState);
};

const handleChildChange = (childId) => {
  setCheckboxState({
    ...checkboxState,
    [childId]: !checkboxState[childId],
  });
};

useEffect(() => {
  Near.asyncView(`${REPL_REGISTRY_CONTRACT_ID}`, "list_all").then((data) => {
    const indexers = [];
    Object.keys(data).forEach((accountId) => {
      Object.keys(data[accountId]).forEach((functionName) => {
        indexers.push({
          accountId: accountId,
          indexerName: functionName,
        });
      });
    });
    setAllIndexers(indexers)
  });
});

const data = allIndexers.map((indexer) => ({
  indexer: indexer.indexerName,
  weeklyRequest: indexer.weeklyRequest || 150,
  lastUpdated: indexer.lastUpdated || '2023-06-25',
  status: indexer.status || 'Active',
}));

function CustomTable() {
  return (
    <TableContainer>
      <Table>
        <TableHeader>
          <TableRow>
            <TableHeaderCell>Indexer</TableHeaderCell>
            <TableHeaderCell>Weekly Request</TableHeaderCell>
            <TableHeaderCell>Last Updated</TableHeaderCell>
            <TableHeaderCell>Status</TableHeaderCell>
          </TableRow>
        </TableHeader>
        <tbody>
          {data.map((row, index) => (
            <TableRow key={index}>
              <TableCell>{row.indexer}</TableCell>
              <TableCell>{row.weeklyRequest}</TableCell>
              <TableCell>{row.lastUpdated}</TableCell>
              <TableCell>{row.status}</TableCell>
            </TableRow>
          ))}
        </tbody>
      </Table>
    </TableContainer>
  );
}

const selectTab = (tabName) => {
  Storage.privateSet("queryapi:activeTab", tabName);
  setActiveTab(tabName);
};

>>>>>>> 4ee7246f
const selectIndexerPage = (viewName) => {
  Storage.privateSet("queryapi:activeIndexerTabView", viewName);
  setActiveIndexerTabView(viewName);
};

return (
  <Wrapper>
    <Tabs>
      {IS_DEV && (
        <TabsButton
          type="button"
          onClick={() => selectTab("launchpad")}
          selected={activeTab === "launchpad"}
        >
          Launchpad
        </TabsButton>
      )}

      <TabsButton
        type="button"
        onClick={() => selectTab("launchpad")}
        selected={activeTab === "launchpad"}
      >
        Launchpad
      </TabsButton>

      <TabsButton
        type="button"
        onClick={() => selectTab("explore")}
        selected={activeTab === "explore"}
      >
        Explore Indexers
      </TabsButton>

      <TabsButton
        type="button"
        onClick={() => selectTab("indexer")}
        selected={activeTab === "indexer"}
      >
        Indexer ({selectedIndexer})
      </TabsButton>
    </Tabs>


    <Main>
<<<<<<< HEAD
      {activeTab === 'launchpad' && (
        <Section >
          <Widget src={`${REPL_ACCOUNT_ID}/widget/QueryApi.Launchpad`} />
        </Section>
      )}

      {activeTab === 'explore' && (
        <Section>
          <Widget src={`${REPL_ACCOUNT_ID}/widget/QueryApi.IndexerExplorer`} />
        </Section>
      )}

      {activeTab === "create-new-indexer" && (
        <Section>
          <Widget
=======
      {activeTab === 'launchpad' && IS_DEV && (
        <Section >
          <AlertText>Please note that this page is currently under development. Features may be incomplete or inaccurate</AlertText>
          <Hero>
            <Container>
              <HeadlineContainer>
                <Headline>Launch an indexer in minutes</Headline>
                <Subheadline>Get a working indexer exportable to your Near react application faster than ever. Extract on-chain data, and easily query it using GraphQL endpoints and subscriptions.</Subheadline>
                <InputWrapper>
                  <StyledInput
                    placeholder="*.pool.near, *.poolv1.near"
                    value={inputValue}
                    onChange={(e) => setInputValue(e.target.value)}
                    onKeyPress={(event) => event.key === 'Enter' && handleFetchCheckboxData()}
                  />
                  <SearchButton onClick={handleFetchCheckboxData} tabIndex={0}>Start</SearchButton>
                </InputWrapper>
                <ContractInputMessage>{contractInputMessage ?? <><WarningSVG xmlns="http://www.w3.org/2000/svg" viewBox="0 0 256 256"><rect width="256" height="256" fill="none" /><path d="M142.41,40.22l87.46,151.87C236,202.79,228.08,216,215.46,216H40.54C27.92,216,20,202.79,26.13,192.09L113.59,40.22C119.89,29.26,136.11,29.26,142.41,40.22Z" fill="none" stroke="red" stroke-linecap="round" stroke-linejoin="round" stroke-width="16" /><line x1="128" y1="144" x2="128" y2="104" fill="none" stroke="currentColor" stroke-linecap="round" stroke-linejoin="round" stroke-width="16" /><circle cx="128" cy="180" fill="red" r="12" /></WarningSVG> {contractInputMessage}</>}</ContractInputMessage>

              </HeadlineContainer>
              <WidgetContainer>
                <SubContainer>
                  <SubContainerTitle>Customize indexer</SubContainerTitle>
                  <SubContainerContent>
                    {loading ? (
                      <Container>
                        <LoadingSpinner />
                      </Container>
                    ) : (checkBoxData.length === 0) ?
                      <>
                        <NoQueryContainer>
                          <NoQuerySVG
                            xmlns="http://www.w3.org/2000/svg" viewBox="0 0 256 256"><rect width="256" height="256" fill="none" /><line x1="144" y1="224" x2="112" y2="224" fill="none" stroke="currentColor" stroke-linecap="round" stroke-linejoin="round" stroke-width="16" /><circle cx="128" cy="100" r="12" fill="#A1A09A" /><path d="M94.81,192C37.52,95.32,103.87,32.53,123.09,17.68a8,8,0,0,1,9.82,0C152.13,32.53,218.48,95.32,161.19,192Z" fill="none" stroke="currentColor" stroke-linecap="round" stroke-linejoin="round" stroke-width="16" /><path d="M183.84,110.88l30.31,36.36a8,8,0,0,1,1.66,6.86l-12.36,55.63a8,8,0,0,1-12.81,4.51L161.19,192" fill="none" stroke="currentColor" stroke-linecap="round" stroke-linejoin="round" stroke-width="16" /><path d="M72.16,110.88,41.85,147.24a8,8,0,0,0-1.66,6.86l12.36,55.63a8,8,0,0,0,12.81,4.51L94.81,192" fill="none" stroke="currentColor" stroke-linecap="round" stroke-linejoin="round" stroke-width="16" />
                          </NoQuerySVG>
                          <NoQueryText>No smart contract address entered</NoQueryText>
                        </NoQueryContainer>
                      </>
                      : (
                        <div>
                          {checkBoxData.length > 0 && (
                            <MethodsText>
                              Methods <MethodsSpan>{methodCount}</MethodsSpan>
                            </MethodsText>
                          )}
                          < ScrollableDiv >
                            {
                              checkBoxData.length > 0 && (
                                <>
                                  {checkBoxData.map((item, index) => (
                                    <CheckboxContainer key={index}>
                                      <CheckboxLabel>
                                        <Checkbox
                                          type="checkbox"
                                          id={item.method_name}
                                          checked={checkboxState[item.method_name]}
                                          onChange={() => handleParentChange(item.method_name)}
                                        />
                                        {item.method_name}
                                      </CheckboxLabel>
                                      {item.schema.properties && (
                                        <SubCheckboxContainer>
                                          {Object.keys(item.schema.properties).map((property, subIndex) => (
                                            <CheckboxLabel key={subIndex}>
                                              <Checkbox
                                                type="checkbox"
                                                id={`${item.method_name}::${property}`}
                                                checked={checkboxState[`${item.method_name}::${property}`]}
                                                onChange={() => handleChildChange(`${item.method_name}::${property}`)}
                                              />
                                              {property}: {item.schema.properties[property].type}
                                            </CheckboxLabel>
                                          ))}
                                        </SubCheckboxContainer>
                                      )}
                                    </CheckboxContainer>
                                  ))}
                                </>
                              )
                            }
                          </ScrollableDiv>
                        </div>
                      )}
                  </SubContainerContent>
                </SubContainer>
              </WidgetContainer>
            </Container>
          </Hero>
          <Divider />
          <ExploreIndexersContainer>
            <ExploreContent>
              <ExploreIndexersHeading>Explore indexers on Near</ExploreIndexersHeading>
              <SearchIndexerContainer>
                <MagnifyingGlass fill="#000000" viewBox="0 0 24 24" xmlns="http://www.w3.org/2000/svg"><g id="SVGRepo_bgCarrier" stroke-width="0"></g><g id="SVGRepo_tracerCarrier" stroke-linecap="round" stroke-linejoin="round"></g><g id="SVGRepo_iconCarrier"><path d="M3.624,15a8.03,8.03,0,0,0,10.619.659l5.318,5.318a1,1,0,0,0,1.414-1.414l-5.318-5.318A8.04,8.04,0,0,0,3.624,3.624,8.042,8.042,0,0,0,3.624,15Zm1.414-9.96a6.043,6.043,0,1,1-1.77,4.274A6,6,0,0,1,5.038,5.038ZM4.622,9.311a1,1,0,0,1,2,0A2.692,2.692,0,0,0,9.311,12a1,1,0,0,1,0,2A4.7,4.7,0,0,1,4.622,9.311Z"></path></g></MagnifyingGlass>
                <SearchInput placeholder="Search indexers" />
                <SearchIndexerButton>
                  <SearchArrow viewBox="0 0 24 24" fill="none" xmlns="http://www.w3.org/2000/svg"><g id="SVGRepo_bgCarrier" stroke-width="0"></g><g id="SVGRepo_tracerCarrier" stroke-linecap="round" stroke-linejoin="round"></g><g id="SVGRepo_iconCarrier"> <path fill-rule="evenodd" clip-rule="evenodd" d="M13.4697 5.46967C13.7626 5.17678 14.2374 5.17678 14.5303 5.46967L20.5303 11.4697C20.8232 11.7626 20.8232 12.2374 20.5303 12.5303L14.5303 18.5303C14.2374 18.8232 13.7626 18.8232 13.4697 18.5303C13.1768 18.2374 13.1768 17.7626 13.4697 17.4697L18.1893 12.75H4C3.58579 12.75 3.25 12.4142 3.25 12C3.25 11.5858 3.58579 11.25 4 11.25H18.1893L13.4697 6.53033C13.1768 6.23744 13.1768 5.76256 13.4697 5.46967Z" fill="#1C274C"></path> </g></SearchArrow>
                </SearchIndexerButton>
              </SearchIndexerContainer>
              {CustomTable()}
            </ExploreContent>
          </ExploreIndexersContainer>
        </Section>
      )}

      {activeTab === 'explore' && (
        <Section>
          <Widget

            src={`${REPL_ACCOUNT_ID}/widget/QueryApi.IndexerExplorer`} />
        </Section>
      )}

      {activeTab === "create-new-indexer" && (
        <Section>
          <Widget
>>>>>>> 4ee7246f
            src={`${REPL_ACCOUNT_ID}/widget/QueryApi.Editor`}
            props={{
              indexerName: selectedIndexer ? selectedIndexer.split('/')[1] : '',
              accountId: selectedIndexer ? selectedIndexer.split('/')[0] : '',
              path: "create-new-indexer",
            }}
          />
        </Section>
      )}

      {activeTab === 'indexer' && (
        <Section>
          <Widget
            src={`${REPL_ACCOUNT_ID}/widget/QueryApi.Editor`}
            props={{
              indexerName: selectedIndexer ? selectedIndexer.split('/')[1] : '',
              accountId: selectedIndexer ? selectedIndexer.split('/')[0] : '',
              path: "query-api-editor",
              tab: props.tab,
              activeView: activeIndexerTabView
            }}
          />
        </Section>
      )}

      {!['launchpad', 'explore', 'indexer', 'create-new-indexer'].includes(activeTab) && (
        <Widget
          src={`${REPL_ACCOUNT_ID}/widget/QueryApi.NotFound`}
          props={{}}
        />
      )}

    </Main>
  </Wrapper >
);



<|MERGE_RESOLUTION|>--- conflicted
+++ resolved
@@ -1,5 +1,3 @@
-<<<<<<< HEAD
-// ORIGINAL STYLED COMPONENTS
 const Wrapper = styled.div`
   margin-top: calc(var(--body-top-padding) * -1);
 `;
@@ -37,8 +35,8 @@
   }
 `;
 
+const IS_DEV = `${REPL_EXTERNAL_APP_URL}` === "https://queryapi-frontend-vcqilefdcq-ew.a.run.app" || `${REPL_EXTERNAL_APP_URL}` === "http://localhost:3000";
 const accountId = context.accountId;
-
 const [activeTab, setActiveTab] = useState(props.view === "create-new-indexer" ? "create-new-indexer" : props.selectedIndexerPath ? "indexer" : "explore");
 const [activeIndexerTabView, setActiveIndexerTabView] = useState(props.activeIndexerView ?? "editor");
 const [selectedIndexer, setSelectedIndexer] = useState(props.selectedIndexerPath);
@@ -48,625 +46,6 @@
   setActiveTab(tabName);
 };
 
-=======
-const NoQueryContainer = styled.div`
-  display: flex;
-  flex-direction: column;
-  align-items: center;
-  justify-content: center;
-  text-align: center;
-  height: 100%;
-`;
-
-const NoQueryText = styled.p`
-  margin-top: 16px;
-  font-size: 16px;
-  font-family: 'Mona Sans', sans-serif;
-  color: #A1A09A;
-  text-align: center;
-`;
-
-const NoQuerySVG = styled.svg`
-  height: 100px;
-  width: 100%;
-  color: #A1A09A;
-`;
-
-const CheckboxContainer = styled.div`
-  margin-bottom: 10px;
-`;
-
-const CheckboxLabel = styled.label`
-  display: flex;
-  align-items: center;
-  cursor: pointer;
-  font-size: 16px;
-  margin-bottom: 5px;
-`;
-
-const SubCheckboxContainer = styled.div`
-  margin-left: 20px;
-  border-left: 2px solid #ccc;
-  padding-left: 10px;
-`;
-
-const Checkbox = styled.input`
-  cursor: pointer;
-  width: 21.6px;
-  height: 21.6px;
-  border-radius: 5.4px;
-  border: 0.9px solid #DBDBD7;
-  padding: 5.4px;
-  background-color: #FDFDFC;
-  box-shadow: 0 0.9px 1.8px 0 rgba(0, 0, 0, 0.1);
-  vertical-align: middle;
-  margin-right: 7.2px;
-  outline: none;
-`;
-
-// TOP HALF
-const Hero = styled.div`
-  display: flex;
-  justify-content: center;
-  align-items: center;
-  height: 349px;
-  width: 100%; 
-  background: linear-gradient(
-    268.88deg, 
-    rgba(2, 255, 133, 0.2) 1.75%, 
-    rgba(2, 133, 255, 0.08) 54.6%, 
-    rgba(2, 27, 255, 0.08) 84.31%
-  );
-  // , url('https://s3-alpha-sig.figma.com/img/f856/12b1/14c8f8fd2894d48314a47b98531b3002?Expires=1720396800&Key-Pair-Id=APKAQ4GOSFWCVNEHN3O4&Signature=iC8KBVqIyZDHU2~xisqW3kuwC8nLk5POGZqHyVGNcAWcLwep3jEocxIrZI9hR5VUfiXwetmD6pXTdHxScqfIMjwvIsccAhEAkzD9t5xasMfuC5vHKel9t96-CGMeMikD3No92ObNZ-eGFdo2QAnrNVNxufsdwhYUKRbXuZSquC2A2qx9kzYxv7pyUjR3QGxg8UkMqhmZiKogoiLL~727aERO3PUIiSlMMH~kRFKVyK4UnJFERuroJ9L3EZTfgBG90EUM5MYTVqLIeeA1gWeYPkfTlYghAWwOx60B2wdLk5WTgmqytRZxbqsCiN8u92ZKZjmBzFcZZcWF9eONAqdDvA__');
-  // background-size: 100%;
-  // background-position: right;
-  // background-repeat: no-repeat;
-`;
-
-const Headline = styled.h1`
-  font-family: 'Mona Sans', sans-serif;
-  font-weight: 700;
-  width: 369px;
-  font-size: 24px;
-  line-height: 31.2px;
-`;
-
-const Subheadline = styled.p`
-  font-family: 'Mona Sans', sans-serif;
-  font-weight: 400;
-  font-size: 16px;
-  line-height: 18.2px;
-  color: #717069;
-  letter-spacing: 1.5%;
-`;
-
-const Container = styled.div`
-  display: flex;
-  justify-content: center;
-  align-items: center;
-  height: 100%;
-  width: 100%;
-`;
-
-const HeadlineContainer = styled.div`
-  width: 364px;
-  height: 193px;
-  display: flex;
-  flex-direction: column;
-  justify-content: center;
-  align-items: center;
-  margin-right: 80px; /* Gap between HeadlineContainer and WidgetContainer */
-`;
-
-const WidgetContainer = styled.div`
-  width: 301px;
-  height: 365px;
-  display: flex;
-  flex-direction: column;
-  justify-content: center;
-  align-items: center;
-  box-shadow: 0 8.2px 19.92px 0 rgba(0, 0, 0, 0.1), 0 2.34px 2.34px 0 rgba(0, 0, 0, 0.15);
-  margin-top: 183px; /* Gap between WidgetContainer and HeadlineContainer */
-  background: #fff;
-  border-radius: 10px;
-`;
-
-const SubContainer = styled.div`
-  width: 262.5px;
-  height: 330px; //270px later
-`;
-
-const SubContainerTitle = styled.h2`
-  font-family: 'Product Sans', sans-serif;
-  font-weight: 700;
-  font-size: 14px;
-  line-height: 14.06px;
-  color: #7F7E77;
-  margin-bottom: 6px;
-`;
-
-const MethodsText = styled.div`
-  display: flex;
-  align-items: center;
-  font-size: 12px;
-  margin-bottom: 8px;
-`;
-
-const MethodsSpan = styled.span`
-  display: flex;
-  align-items: center;
-  justify-content: center;
-  font-size: 11px;
-  font-weight: normal; 
-  width: 23px; 
-  height: 17px;
-  border-radius: 50px;
-  padding: 4px 6px;
-  background-color: #F3F3F2;
-`;
-
-const SubContainerContent = styled.div`
-  height: 260px;
-`
-const ScrollableDiv = styled.div`
-height: 260px;
-
-width: 100%;
-overflow-x: auto; 
-overflow-y: auto; 
-
-
-&::-webkit-scrollbar {
-  height: 12px;
-}
-
-&::-webkit-scrollbar-thumb {
-  background-color: #888;
-  border-radius: 6px;
-}
-
-&::-webkit-scrollbar-thumb:hover {
-  background-color: #555; 
-}
-
-&::-webkit-scrollbar-track {
-  background: #f1f1f1; 
-  border-radius: 6px;
-}
-
-&::-webkit-scrollbar-track-piece {
-  background: #f9f9f9;
-}
-
-scrollbar-width: thin;
-scrollbar-color: #888 #f1f1f1; 
-
--ms-overflow-style: -ms-autohiding-scrollbar; 
-
--ms-scroll-chaining: none;
--ms-scroll-snap-type: mandatory;
--ms-scroll-snap-points-x: snapInterval(0%, 100%);
-`;
-
-const InputWrapper = styled.div`
-  display: flex;
-  align-items: center;
-  width: 364px;
-  height: 40px;
-  border: 1px solid #ccc;
-  border-radius: 6px;
-  padding: 0;
-  overflow: hidden;
-`;
-
-const StyledInput = styled.input` 
-  flex: 1;
-  height: 100%;
-  border: none;
-  outline: none;
-  padding: 8px 12px;
-  border-radius: 6px 0 0 6px;
-`;
-
-const ContractInputMessage = styled.p`
-  margin-top: 8px;
-  height: 25px;
-  font-size: 10px;
-  color: #D95C4A; 
-  width: 100%;
-`;
-
-const WarningSVG = styled.svg`
-  height: 16px;
-  width: 16px;
-  margin-right: 4px;
-`
-
-const SearchButton = styled.button`
-  width: 84px;
-  background-color: #37CD83;
-  border: none;
-  border-radius: 0px 6px 6px 0px;
-  color: white;
-  cursor: pointer;
-  padding: 8px 16px;
-  display: flex;
-  align-items: center;
-  justify-content: center;
-`;
-
-//BOTTOM HALF
-const Divider = styled.div`
-  height: 40px;
-  width: 100%;
-`
-const ExploreIndexersContainer = styled.div`
-  display: flex;
-  justify-content: center;
-  align-items: center;
-  height: 100%; 
-  width: 100%; 
-`;
-
-
-const ExploreIndexersHeading = styled.h2`
-  font-family: 'Mona Sans', sans-serif;
-  font-size: 20px;
-  font-weight: 500;
-  line-height: 26px;
-  letter-spacing: 0.015em;
-  text-align: left;
-`;
-
-const ExploreContent = styled.div`
-  width: 745px;
-  display: flex;
-  flex-direction: column;
-  gap: 24px;
-`
-
-const SearchIndexerContainer = styled.div`
-  display: flex;
-  align-items: center;
-  width: 269px;
-  height: 40px;
-  padding: 8px 12px;
-  gap: 8px;
-  border-radius: 50px;
-  border: 1px solid #E3E3E0;
-  background-color: white;
-`;
-
-const SearchInput = styled.input`
-  flex: 1;
-  border: none;
-  outline: none;
-  font-family: 'Mona Sans', sans-serif;
-  font-weight: 450;
-  font-size: 14px;
-  line-height: 21px;
-  letter-spacing: 2%;
-  &::placeholder {
-    color: #a9a9a9; 
-  }
-`;
-
-const SearchIndexerButton = styled.button`
-  flex:1;  
-  border-radius: 50px;
-  background-color: #f0f0f0;
-  border: none;
-  color: black;
-  padding: 8px 31px;
-  cursor: pointer;
-  font-family: 'Mona Sans', sans-serif;
-  font-weight: 450;
-  font-size: 14px;
-  line-height: 21px;
-  letter-spacing: 2%;
-`;
-
-const MagnifyingGlass = styled.svg`
-  width: 16px;
-  height: 16px;
-`;
-
-const SearchArrow = styled.svg`
-  width: 20px;
-  height: 20px;
-`
-/** TABLE STYLES*/
-const TableContainer = styled.div`
-  width: 745px;
-  margin: 0 auto;
-`;
-
-const Table = styled.table`
-  width: 100%;
-  border-collapse: collapse;
-  border-radius: 8px; 
-  overflow: hidden;
-`;
-
-const TableHeader = styled.thead`
-  background-color: #F0F0F1;
-`;
-
-const TableHeaderCell = styled.th`
-  font-family: 'Mona Sans', sans-serif;
-  font-weight: 450;
-  font-size: 10px;
-  line-height: 14px;
-  letter-spacing: 2%;
-  text-align: left;
-  padding: 8px;
-`;
-
-const TableRow = styled.tr`
-  &:nth-child(even) {
-    background-color: #f9f9f9;
-  }
-`;
-
-const TableCell = styled.td`
-  font-family: 'Mona Sans', sans-serif;
-  font-weight: 400;
-  font-size: 14px;
-  line-height: 21px;
-  letter-spacing: 2%;
-  padding: 8px;
-  text-align: left;
-`;
-
-// ORIGINAL STYLED COMPONENTS
-const Wrapper = styled.div`
-  margin-top: calc(var(--body-top-padding) * -1);
-`;
-
-const Main = styled.div`
-  display: block;
-`;
-
-const Section = styled.div`
-  padding-top: 0px;
-  border-left: none;
-  border-right: none;
-`;
-
-const Tabs = styled.div`
-  display: flex;
-  border-bottom: 2px solid #ccc;
-  background-color: #f0f0f0;
-`;
-
-const TabsButton = styled.button`
-  flex: 1;
-  padding: 1rem;
-  border: none;
-  background: ${props => (props.selected ? '#3acd83' : 'transparent')};
-  color: ${props => (props.selected ? '#fff' : '#333')};
-  font-family: 'Mona Sans', sans-serif;
-  font-size: 1rem;
-  font-weight: ${props => (props.selected ? 'bold' : 'normal')};
-  cursor: pointer;
-  transition: background-color 0.3s, color 0.3s;
-
-  &:hover {
-    background: #e0e0e0;
-  }
-`;
-
-const AlertText = styled.p`
-font-family: 'Mona Sans', sans-serif;
-font-size: 14px;
-line-height: 21px;
-text-align: center;
-color:red;
-margin: 0;
-padding: 0;
-bg-color: #f9f9f9;
-`
-
-const LoadingSpinner = () => {
-  const spinnerStyle = {
-    width: '40px',
-    height: '40px',
-    border: '4px solid rgba(0, 0, 0, 0.1)',
-    borderLeftColor: 'black',
-    borderRadius: '50%',
-    animation: 'spin 1s linear infinite',
-    textAlign: 'center',
-    display: 'flex',
-    justifyContent: 'center',
-    alignCenter: 'center',
-  };
-
-  const LoadingContainer = styled.div`
-    text-align: center;
-    width: 100%;
-  `;
-
-  const LoadingSpinnerContainer = styled.div`
-    display: flex;
-    justify-content: center;
-    font-size: 14px;
-  `
-  return <LoadingContainer> <LoadingSpinnerContainer><div style={spinnerStyle} /> </LoadingSpinnerContainer><>Generating Methods</></LoadingContainer>;
-};
-
-const accountId = context.accountId;
-const WILD_CARD = '*';
-
-const validateContractId = (accountId) => {
-  accountId = accountId.trim();
-  // Check if accountId is a wildcard '*'
-  if (accountId === WILD_CARD) return true;
-  // Check if accountId length is between 2 and 64 characters
-  const isLengthValid = accountId.length >= 2 && accountId.length <= 64;
-  if (!isLengthValid) return false;
-  // Check if accountId starts with '*.' || '*' remove for part verification
-  if (accountId.startsWith('*.')) accountId = accountId.slice(2);
-  if (accountId.startsWith('*')) accountId = accountId.slice(1);
-
-  const parts = accountId.split('.');
-  for (let part of parts) {
-    if (!part.match(/^[a-z\d]+([-_][a-z\d]+)*$/)) {
-      return false;
-    }
-  }
-
-  return true;
-};
-const IS_DEV = `${REPL_EXTERNAL_APP_URL}` === "https://queryapi-frontend-vcqilefdcq-ew.a.run.app" || `${REPL_EXTERNAL_APP_URL}` === "http://localhost:3000";
-
-const [activeTab, setActiveTab] = useState(props.view === "create-new-indexer" ? "create-new-indexer" : props.selectedIndexerPath ? "indexer" : "explore");
-const [activeIndexerTabView, setActiveIndexerTabView] = useState(props.activeIndexerView ?? "editor");
-
-const [allIndexers, setAllIndexers] = useState([]);
-const [checkboxState, setCheckboxState] = useState(initialCheckboxState);
-
-const [checkBoxData, setCheckBoxData] = useState([]);
-const [loading, setLoading] = useState(false);
-const [contractInputMessage, setContractInputMessage] = useState('');
-const [inputValue, setInputValue] = useState('');
-const [methodCount, setMethodCount] = useState(0);
-
-const [selectedIndexer, setSelectedIndexer] = useState(props.selectedIndexerPath);
-
-const handleFetchCheckboxData = async () => {
-  setCheckBoxData([]);
-  setMethodCount(0);
-  setContractInputMessage('');
-
-  if (!validateContractId(inputValue)) {
-    setContractInputMessage('Invalid contract id');
-    return;
-  }
-
-  setLoading(true);
-
-  const url = 'https://europe-west1-pagoda-data-stack-prod.cloudfunctions.net/queryapi_wizard';
-  asyncFetch(url,
-    {
-      method: 'POST',
-      headers: {
-        'Content-Type': 'application/json'
-      },
-      body: JSON.stringify({
-        filter: inputValue,
-      }),
-    }
-  )
-    .then(response => {
-      if (!response.ok) {
-        setError('There was an error fetching the data');
-        throw new Error(`HTTP error! status: ${response.status}`);
-      }
-      const data = response.body;
-
-      if (data.length === 0) {
-        setContractInputMessage('No methods found for this contract');
-        setLoading(false);
-        return;
-      };
-
-      setCheckBoxData(data);
-      setMethodCount(data.length);
-      setLoading(false);
-    }).catch(error => {
-      setLoading(false);
-      setError('There was an error fetching the data');
-    });
-
-};
-
-const initialCheckboxState = checkBoxData.reduce((acc, item) => {
-  //Select eveyrthing by default.
-  acc[item.method_name] = false;
-  if (item.schema.properties) {
-    Object.keys(item.schema.properties).forEach(property => {
-      acc[`${item.method_name}::${property}`] = false;
-    });
-  }
-  return acc;
-}, {});
-
-const handleParentChange = (methodName) => {
-  const newState = { ...checkboxState };
-  const isChecked = !checkboxState[methodName];
-  newState[methodName] = isChecked;
-  checkBoxData.forEach(item => {
-    if (item.method_name === methodName && item.schema.properties) {
-      Object.keys(item.schema.properties).forEach(property => {
-        newState[`${methodName}::${property}`] = isChecked;
-      });
-    }
-  });
-  setCheckboxState(newState);
-};
-
-const handleChildChange = (childId) => {
-  setCheckboxState({
-    ...checkboxState,
-    [childId]: !checkboxState[childId],
-  });
-};
-
-useEffect(() => {
-  Near.asyncView(`${REPL_REGISTRY_CONTRACT_ID}`, "list_all").then((data) => {
-    const indexers = [];
-    Object.keys(data).forEach((accountId) => {
-      Object.keys(data[accountId]).forEach((functionName) => {
-        indexers.push({
-          accountId: accountId,
-          indexerName: functionName,
-        });
-      });
-    });
-    setAllIndexers(indexers)
-  });
-});
-
-const data = allIndexers.map((indexer) => ({
-  indexer: indexer.indexerName,
-  weeklyRequest: indexer.weeklyRequest || 150,
-  lastUpdated: indexer.lastUpdated || '2023-06-25',
-  status: indexer.status || 'Active',
-}));
-
-function CustomTable() {
-  return (
-    <TableContainer>
-      <Table>
-        <TableHeader>
-          <TableRow>
-            <TableHeaderCell>Indexer</TableHeaderCell>
-            <TableHeaderCell>Weekly Request</TableHeaderCell>
-            <TableHeaderCell>Last Updated</TableHeaderCell>
-            <TableHeaderCell>Status</TableHeaderCell>
-          </TableRow>
-        </TableHeader>
-        <tbody>
-          {data.map((row, index) => (
-            <TableRow key={index}>
-              <TableCell>{row.indexer}</TableCell>
-              <TableCell>{row.weeklyRequest}</TableCell>
-              <TableCell>{row.lastUpdated}</TableCell>
-              <TableCell>{row.status}</TableCell>
-            </TableRow>
-          ))}
-        </tbody>
-      </Table>
-    </TableContainer>
-  );
-}
-
-const selectTab = (tabName) => {
-  Storage.privateSet("queryapi:activeTab", tabName);
-  setActiveTab(tabName);
-};
-
->>>>>>> 4ee7246f
 const selectIndexerPage = (viewName) => {
   Storage.privateSet("queryapi:activeIndexerTabView", viewName);
   setActiveIndexerTabView(viewName);
@@ -687,14 +66,6 @@
 
       <TabsButton
         type="button"
-        onClick={() => selectTab("launchpad")}
-        selected={activeTab === "launchpad"}
-      >
-        Launchpad
-      </TabsButton>
-
-      <TabsButton
-        type="button"
         onClick={() => selectTab("explore")}
         selected={activeTab === "explore"}
       >
@@ -712,8 +83,7 @@
 
 
     <Main>
-<<<<<<< HEAD
-      {activeTab === 'launchpad' && (
+      {activeTab === 'launchpad' && IS_DEV && (
         <Section >
           <Widget src={`${REPL_ACCOUNT_ID}/widget/QueryApi.Launchpad`} />
         </Section>
@@ -728,123 +98,6 @@
       {activeTab === "create-new-indexer" && (
         <Section>
           <Widget
-=======
-      {activeTab === 'launchpad' && IS_DEV && (
-        <Section >
-          <AlertText>Please note that this page is currently under development. Features may be incomplete or inaccurate</AlertText>
-          <Hero>
-            <Container>
-              <HeadlineContainer>
-                <Headline>Launch an indexer in minutes</Headline>
-                <Subheadline>Get a working indexer exportable to your Near react application faster than ever. Extract on-chain data, and easily query it using GraphQL endpoints and subscriptions.</Subheadline>
-                <InputWrapper>
-                  <StyledInput
-                    placeholder="*.pool.near, *.poolv1.near"
-                    value={inputValue}
-                    onChange={(e) => setInputValue(e.target.value)}
-                    onKeyPress={(event) => event.key === 'Enter' && handleFetchCheckboxData()}
-                  />
-                  <SearchButton onClick={handleFetchCheckboxData} tabIndex={0}>Start</SearchButton>
-                </InputWrapper>
-                <ContractInputMessage>{contractInputMessage ?? <><WarningSVG xmlns="http://www.w3.org/2000/svg" viewBox="0 0 256 256"><rect width="256" height="256" fill="none" /><path d="M142.41,40.22l87.46,151.87C236,202.79,228.08,216,215.46,216H40.54C27.92,216,20,202.79,26.13,192.09L113.59,40.22C119.89,29.26,136.11,29.26,142.41,40.22Z" fill="none" stroke="red" stroke-linecap="round" stroke-linejoin="round" stroke-width="16" /><line x1="128" y1="144" x2="128" y2="104" fill="none" stroke="currentColor" stroke-linecap="round" stroke-linejoin="round" stroke-width="16" /><circle cx="128" cy="180" fill="red" r="12" /></WarningSVG> {contractInputMessage}</>}</ContractInputMessage>
-
-              </HeadlineContainer>
-              <WidgetContainer>
-                <SubContainer>
-                  <SubContainerTitle>Customize indexer</SubContainerTitle>
-                  <SubContainerContent>
-                    {loading ? (
-                      <Container>
-                        <LoadingSpinner />
-                      </Container>
-                    ) : (checkBoxData.length === 0) ?
-                      <>
-                        <NoQueryContainer>
-                          <NoQuerySVG
-                            xmlns="http://www.w3.org/2000/svg" viewBox="0 0 256 256"><rect width="256" height="256" fill="none" /><line x1="144" y1="224" x2="112" y2="224" fill="none" stroke="currentColor" stroke-linecap="round" stroke-linejoin="round" stroke-width="16" /><circle cx="128" cy="100" r="12" fill="#A1A09A" /><path d="M94.81,192C37.52,95.32,103.87,32.53,123.09,17.68a8,8,0,0,1,9.82,0C152.13,32.53,218.48,95.32,161.19,192Z" fill="none" stroke="currentColor" stroke-linecap="round" stroke-linejoin="round" stroke-width="16" /><path d="M183.84,110.88l30.31,36.36a8,8,0,0,1,1.66,6.86l-12.36,55.63a8,8,0,0,1-12.81,4.51L161.19,192" fill="none" stroke="currentColor" stroke-linecap="round" stroke-linejoin="round" stroke-width="16" /><path d="M72.16,110.88,41.85,147.24a8,8,0,0,0-1.66,6.86l12.36,55.63a8,8,0,0,0,12.81,4.51L94.81,192" fill="none" stroke="currentColor" stroke-linecap="round" stroke-linejoin="round" stroke-width="16" />
-                          </NoQuerySVG>
-                          <NoQueryText>No smart contract address entered</NoQueryText>
-                        </NoQueryContainer>
-                      </>
-                      : (
-                        <div>
-                          {checkBoxData.length > 0 && (
-                            <MethodsText>
-                              Methods <MethodsSpan>{methodCount}</MethodsSpan>
-                            </MethodsText>
-                          )}
-                          < ScrollableDiv >
-                            {
-                              checkBoxData.length > 0 && (
-                                <>
-                                  {checkBoxData.map((item, index) => (
-                                    <CheckboxContainer key={index}>
-                                      <CheckboxLabel>
-                                        <Checkbox
-                                          type="checkbox"
-                                          id={item.method_name}
-                                          checked={checkboxState[item.method_name]}
-                                          onChange={() => handleParentChange(item.method_name)}
-                                        />
-                                        {item.method_name}
-                                      </CheckboxLabel>
-                                      {item.schema.properties && (
-                                        <SubCheckboxContainer>
-                                          {Object.keys(item.schema.properties).map((property, subIndex) => (
-                                            <CheckboxLabel key={subIndex}>
-                                              <Checkbox
-                                                type="checkbox"
-                                                id={`${item.method_name}::${property}`}
-                                                checked={checkboxState[`${item.method_name}::${property}`]}
-                                                onChange={() => handleChildChange(`${item.method_name}::${property}`)}
-                                              />
-                                              {property}: {item.schema.properties[property].type}
-                                            </CheckboxLabel>
-                                          ))}
-                                        </SubCheckboxContainer>
-                                      )}
-                                    </CheckboxContainer>
-                                  ))}
-                                </>
-                              )
-                            }
-                          </ScrollableDiv>
-                        </div>
-                      )}
-                  </SubContainerContent>
-                </SubContainer>
-              </WidgetContainer>
-            </Container>
-          </Hero>
-          <Divider />
-          <ExploreIndexersContainer>
-            <ExploreContent>
-              <ExploreIndexersHeading>Explore indexers on Near</ExploreIndexersHeading>
-              <SearchIndexerContainer>
-                <MagnifyingGlass fill="#000000" viewBox="0 0 24 24" xmlns="http://www.w3.org/2000/svg"><g id="SVGRepo_bgCarrier" stroke-width="0"></g><g id="SVGRepo_tracerCarrier" stroke-linecap="round" stroke-linejoin="round"></g><g id="SVGRepo_iconCarrier"><path d="M3.624,15a8.03,8.03,0,0,0,10.619.659l5.318,5.318a1,1,0,0,0,1.414-1.414l-5.318-5.318A8.04,8.04,0,0,0,3.624,3.624,8.042,8.042,0,0,0,3.624,15Zm1.414-9.96a6.043,6.043,0,1,1-1.77,4.274A6,6,0,0,1,5.038,5.038ZM4.622,9.311a1,1,0,0,1,2,0A2.692,2.692,0,0,0,9.311,12a1,1,0,0,1,0,2A4.7,4.7,0,0,1,4.622,9.311Z"></path></g></MagnifyingGlass>
-                <SearchInput placeholder="Search indexers" />
-                <SearchIndexerButton>
-                  <SearchArrow viewBox="0 0 24 24" fill="none" xmlns="http://www.w3.org/2000/svg"><g id="SVGRepo_bgCarrier" stroke-width="0"></g><g id="SVGRepo_tracerCarrier" stroke-linecap="round" stroke-linejoin="round"></g><g id="SVGRepo_iconCarrier"> <path fill-rule="evenodd" clip-rule="evenodd" d="M13.4697 5.46967C13.7626 5.17678 14.2374 5.17678 14.5303 5.46967L20.5303 11.4697C20.8232 11.7626 20.8232 12.2374 20.5303 12.5303L14.5303 18.5303C14.2374 18.8232 13.7626 18.8232 13.4697 18.5303C13.1768 18.2374 13.1768 17.7626 13.4697 17.4697L18.1893 12.75H4C3.58579 12.75 3.25 12.4142 3.25 12C3.25 11.5858 3.58579 11.25 4 11.25H18.1893L13.4697 6.53033C13.1768 6.23744 13.1768 5.76256 13.4697 5.46967Z" fill="#1C274C"></path> </g></SearchArrow>
-                </SearchIndexerButton>
-              </SearchIndexerContainer>
-              {CustomTable()}
-            </ExploreContent>
-          </ExploreIndexersContainer>
-        </Section>
-      )}
-
-      {activeTab === 'explore' && (
-        <Section>
-          <Widget
-
-            src={`${REPL_ACCOUNT_ID}/widget/QueryApi.IndexerExplorer`} />
-        </Section>
-      )}
-
-      {activeTab === "create-new-indexer" && (
-        <Section>
-          <Widget
->>>>>>> 4ee7246f
             src={`${REPL_ACCOUNT_ID}/widget/QueryApi.Editor`}
             props={{
               indexerName: selectedIndexer ? selectedIndexer.split('/')[1] : '',

--- conflicted
+++ resolved
@@ -66,7 +66,6 @@
 					throw new Error(`Table ${tableName} already exists in schema. Table names must be unique. Quotes are not allowed as a differentiator between table names.`);
 				}
 
-<<<<<<< HEAD
 				let columns = {};
 				for (const columnSpec of statement.create_definitions) {
 					if (columnSpec.hasOwnProperty("column") && columnSpec.hasOwnProperty("definition")) {
@@ -95,37 +94,6 @@
 									if (newConstraint.constraint_type == "primary key") {
 										for (const foreignKeyDef of newConstraint.definition) {
 											dbSchema[tableName][foreignKeyDef.column].nullable = false;
-=======
-					let columns = {};
-					for (const columnSpec of statement.create_definitions) {
-						if (columnSpec.hasOwnProperty("column") && columnSpec.hasOwnProperty("definition")) {
-							// New Column
-							this.addColumn(columnSpec, columns);
-						} else if (columnSpec.hasOwnProperty("constraint") && columnSpec.constraint_type === "primary key") {
-							// Constraint on existing column
-							for (const foreignKeyDef of columnSpec.definition) {
-								columns[foreignKeyDef.column].nullable = false;
-							}
-						}
-					}
-					dbSchema[tableName] = columns;
-				} else if (statement.type === "alter") {
-					// Process ALTER TABLE statements
-					const tableName = statement.table[0].table;
-					for (const alterSpec of statement.expr) {
-						switch (alterSpec.action) {
-							case "add":
-								switch (alterSpec.resource) {
-									case "column": // Add column to table
-										this.addColumn(alterSpec, dbSchema[tableName]);
-										break;
-									case "constraint": // Add constraint to column(s) (Only PRIMARY KEY constraint impacts output types)
-										const newConstraint = alterSpec.create_definitions;
-										if (newConstraint.constraint_type === "primary key") {
-											for (const foreignKeyDef of newConstraint.definition) {
-												dbSchema[tableName][foreignKeyDef.column].nullable = false;
-											}
->>>>>>> d814879a
 										}
 									}
 									break;
@@ -159,7 +127,6 @@
 			nullable: nullable,
 			required: required,
 		};
-
 	}
 
 	getNullableStatus(columnDef) {

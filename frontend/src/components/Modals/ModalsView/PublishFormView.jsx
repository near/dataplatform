import React from 'react';

const PublishFormView = ({
  indexerNameField,
  isCreateNewIndexer,
  showPublishModal,
  startBlock,
  blockHeight,
  contractFilter,
  latestHeight,
  blockHeightError,
  isContractFilterValid,
  onChangeStartBlock,
  setIndexerNameField,
  setBlockHeight,
  handleSetContractFilter,
  updateConfig,
  indexerDetails,
}) => (
  <div className="space-y-6">
    <div className="flex flex-col">
      <label htmlFor="indexerName" className="text-gray-800 mb-1 font-semibold">
        Indexer Name
      </label>
      <input
        id="indexerName"
        type="text"
        placeholder="indexer_name"
        aria-label="Indexer Name"
        value={indexerNameField}
        disabled={!isCreateNewIndexer && showPublishModal}
        onChange={(e) => setIndexerNameField(e.target.value.toLowerCase().trim())}
        className="px-3 py-2 border border-gray-300 rounded-md focus:outline-none focus:ring-2 focus:ring-gray-500 focus:border-gray-500"
      />
    </div>

    <div className="flex items-center space-x-3">
      <input
        type="radio"
        id="startLatest"
        value="startBlockLatest"
        checked={startBlock === 'startBlockLatest'}
        onChange={onChangeStartBlock}
        aria-label="Start from latest block"
        className="form-radio h-4 w-4 text-gray-600 border-gray-300 focus:ring-gray-500"
      />
      <label htmlFor="startLatest" className="text-gray-700">
        Start from latest block
      </label>
    </div>

    {!isCreateNewIndexer && (
      <div className="flex items-center space-x-3">
        <input
          type="radio"
          id="startContinue"
          value="startBlockContinue"
          checked={startBlock === 'startBlockContinue'}
          onChange={onChangeStartBlock}
          aria-label="Continue from last processed block"
          className="form-radio h-4 w-4 text-gray-600 border-gray-300 focus:ring-gray-500"
        />
        <label htmlFor="startContinue" className="text-gray-700">
          Continue from last processed block
        </label>
      </div>
    )}

    <div className="flex items-center space-x-3">
      <input
        type="radio"
        id="startHeight"
        value="startBlockHeight"
        checked={startBlock === 'startBlockHeight'}
        onChange={onChangeStartBlock}
        aria-label="Start from block height"
        className="form-radio h-4 w-4 text-gray-600 border-gray-300 focus:ring-gray-500"
      />
      <label htmlFor="startHeight" className="text-gray-700">
        Start from block height
      </label>
      <input
        type="number"
        value={blockHeight}
        onChange={(e) => setBlockHeight(parseInt(e.target.value))}
        className="ml-3 px-3 py-2 border border-gray-300 rounded-md focus:outline-none focus:ring-2 focus:ring-gray-500 focus:border-gray-500"
      />
    </div>
    {blockHeightError && <div className="mt-2 text-sm text-red-600">{blockHeightError}</div>}

    <div className="flex flex-col">
      <label htmlFor="contractFilter" className="text-gray-800 mb-1 font-semibold">
        Contract Filter
      </label>
      <input
        id="contractFilter"
        type="text"
        placeholder="social.near"
<<<<<<< HEAD
        value={startBlock === 'startBlockContinue' ? contractFilter : indexerDetails.rule.affected_account_id}
=======
        value={startBlock === 'startBlockContinue' ? indexerDetails.rule.affected_account_id : contractFilter}
>>>>>>> 056f2724
        onChange={(e) => handleSetContractFilter(e.target.value)}
        required
        disabled={startBlock === 'startBlockContinue'}
        className={`px-3 py-2 border rounded-md focus:outline-none focus:ring-2 focus:ring-gray-500 focus:border-gray-500 ${
          isContractFilterValid ? 'border-gray-300' : 'border-red-500'
        }`}
      />
      {!isContractFilterValid && <div className="mt-2 text-sm text-red-600">Please provide a valid contract name.</div>}
      {startBlock === 'startBlockContinue' && (
        <div className="mt-2 text-sm text-yellow-600">
          Contract filter cannot be changed for &quot;Continue&quot; option.
        </div>
      )}
    </div>
  </div>
);

export default PublishFormView;<|MERGE_RESOLUTION|>--- conflicted
+++ resolved
@@ -96,11 +96,7 @@
         id="contractFilter"
         type="text"
         placeholder="social.near"
-<<<<<<< HEAD
-        value={startBlock === 'startBlockContinue' ? contractFilter : indexerDetails.rule.affected_account_id}
-=======
         value={startBlock === 'startBlockContinue' ? indexerDetails.rule.affected_account_id : contractFilter}
->>>>>>> 056f2724
         onChange={(e) => handleSetContractFilter(e.target.value)}
         required
         disabled={startBlock === 'startBlockContinue'}

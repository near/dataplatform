--- conflicted
+++ resolved
@@ -127,6 +127,7 @@
   }
 
   useEffect(() => {
+    //* Load saved code from local storage if it exists else load code from context
     const savedCode = storageManager?.getIndexerCode();
     if (savedCode) setIndexingCode(savedCode)
     else if (indexerDetails.code) {
@@ -134,9 +135,18 @@
       if (codeError) setError(CODE_FORMATTING_ERROR_MESSAGE);
       formattedCode && setIndexingCode(formattedCode);
     }
+    //* Load saved cursor position from local storage if it exists else set cursor to start
+    const savedCursorPosition = storageManager?.getCursorPosition();
+    if (savedCursorPosition) setCursorPosition(savedCursorPosition);
+
+    if (monacoEditorRef.current && fileName === INDEXER_TAB_NAME) {
+      monacoEditorRef.current.setPosition(savedCursorPosition || { lineNumber: 1, column: 1 });
+      monacoEditorRef.current.focus();
+    }
   }, [indexerDetails.code]);
 
   useEffect(() => {
+    //* Load saved schema from local storage if it exists else load code from context
     const savedSchema = storageManager?.getSchemaCode();
     if (savedSchema) setSchema(savedSchema)
     else if (indexerDetails.schema) {
@@ -147,6 +157,7 @@
   }, [indexerDetails.schema]);
 
   useEffect(() => {
+    //* Revalidate code and schema on file switch
     const { error: schemaError } = validateSQLSchema(schema);
     const { error: codeError } = validateJSCode(indexingCode);
     if (schemaError) {
@@ -161,28 +172,7 @@
   }, [fileName]);
 
   useEffect(() => {
-<<<<<<< HEAD
-    storageManager?.setCursorPosition(cursorPostion);
-  }, [cursorPostion]);
-=======
-    if (storageManager) {
-      const savedSchema = storageManager.getSchemaCode();
-      const savedIndexingCode = storageManager.getIndexerCode();
-      const savedCursorPosition = storageManager.getCursorPosition();
-
-      if (savedSchema) setSchema(savedSchema);
-      if (savedIndexingCode) setIndexingCode(savedIndexingCode);
-      if (savedCursorPosition) setCursorPosition(savedCursorPosition);
-
-      if (monacoEditorRef.current && fileName === INDEXER_TAB_NAME) {
-        monacoEditorRef.current.setValue(savedIndexingCode || '');
-        monacoEditorRef.current.setPosition(savedCursorPosition || { lineNumber: 1, column: 1 });
-        monacoEditorRef.current.focus();
-      }
-    }
-  }, [indexerDetails.accountId, indexerDetails.indexerName]);
-
-  useEffect(() => {
+    //* Cache code and schema to local storage on change
     cacheToLocal();
   }, [indexingCode, schema]);
 
@@ -196,7 +186,6 @@
       editorInstance.dispose();
     };
   }, [monacoEditorRef.current]);
->>>>>>> 791afc2f
 
   useEffect(() => {
     console.log('Editor useEffect 6');
@@ -216,7 +205,7 @@
     storageManager.setIndexerCode(indexingCode);
 
     const newCursorPosition = monacoEditorRef.current.getPosition();
-    storageManager.setCursorPosition(newCursorPosition);
+    if (fileName === INDEXER_TAB_NAME) storageManager.setCursorPosition(newCursorPosition);
   };
 
   const handleCursorChange = () => {

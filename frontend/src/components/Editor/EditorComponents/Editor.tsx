--- conflicted
+++ resolved
@@ -479,11 +479,8 @@
                   onMount={handleEditorWillMount}
                   launchPadDefaultCode={launchPadDefaultCode}
                   launchPadDefaultSchema={launchPadDefaultSchema}
-<<<<<<< HEAD
-=======
                   contextCode={contextCode}
                   contextSchema={contextSchema}
->>>>>>> ab5a8366
                 />
               </GlyphContainer>
             </div>

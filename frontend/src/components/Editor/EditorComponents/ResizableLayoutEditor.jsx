import { DiffEditorComponent } from './DiffEditorComponent';
import { MonacoEditorComponent } from './MonacoEditorComponent';
import { defaultCode, defaultSchema } from '@/utils/formatters';
import { useDragResize } from '@/utils/resize';
import GraphqlPlayground from '../../Playground';

const containerStyle = {
  display: 'flex',
  flexDirection: 'row',
  width: '100%',
  height: '100vh',
};

const editorContainerStyle = {
  width: '100%',
  display: 'flex',
  justifyContent: 'center',
  minWidth: '100px',
};

const dragBarStyle = {
  width: '10px',
  backgroundColor: 'gray',
  cursor: 'col-resize',
};

const ResizableEditor = ({
  accountId,
  fileName,
  blockView,
  diffView,
  consoleView,
  onChangeCode,
  onChangeSchema,
  block_details,
  originalSQLCode,
  originalIndexingCode,
  schema,
  indexingCode,
  onMount,
  isCreateNewIndexer,
}) => {
  const { firstRef, secondRef, dragBarRef } = useDragResize({
    direction: 'horizontal',
    initiallyHidden: null,
    defaultSizeRelation: 3,
    sizeThresholdFirst: 60,
    sizeThresholdSecond: 60,
  });

  // Render logic based on fileName
  const editorComponents = {
    GraphiQL: () => <GraphqlPlayground />,
    'indexer.js': () =>
      diffView ? (
        <DiffEditorComponent
          key="code-diff"
          original={originalIndexingCode}
          modified={indexingCode}
          language="typescript"
          readOnly={false}
          onMount={onMount}
        />
      ) : (
        <MonacoEditorComponent
          key="code-editor"
          value={indexingCode}
          height="100vh"
          defaultValue={defaultCode}
          defaultLanguage="typescript"
          readOnly={false}
          onChange={onChangeCode}
          onMount={onMount}
          options={{
            wordWrap: 'on',
            minimap: { enabled: false },
            folding: false,
            lineNumberMinChars: 3,
            scrollBeyondLastLine: true,
            automaticLayout: true,
            formatOnPaste: true,
            definitionLinkOpensInPeek: true,
            // glyphMargin: true,
            font: 'serif',
          }}
        />
      ),
    'schema.sql': () =>
      diffView ? (
        <DiffEditorComponent
          key="schema-diff"
          original={originalSQLCode}
          modified={schema}
          language="sql"
          readOnly={isCreateNewIndexer === true ? false : true}
          onMount={onMount}
        />
      ) : (
        <MonacoEditorComponent
          key="schema-editor"
          value={schema}
          defaultValue={defaultSchema}
          defaultLanguage="sql"
          readOnly={isCreateNewIndexer === true ? false : false}
          onChange={onChangeSchema}
          onMount={onMount}
          options={{
            wordWrap: 'on',
            minimap: { enabled: false },
            folding: false,
            lineNumberMinChars: 3,
            scrollBeyondLastLine: true,
            automaticLayout: true,
            formatOnPaste: true,
            definitionLinkOpensInPeek: true,
            glyphMargin: true,
            font: 'serif',
          }}
        />
      ),
  };

  return (
    <div style={containerStyle}>
      <div ref={firstRef} style={editorContainerStyle}>
        {editorComponents[fileName] && editorComponents[fileName]()}
      </div>
      <div ref={dragBarRef} style={dragBarStyle} />
    </div>
  );
};

export default function ResizableLayoutEditor({
  accountId,
  fileName,
  blockView,
  diffView,
  consoleView,
  onChangeCode,
  onChangeSchema,
  block_details,
  originalSQLCode,
  originalIndexingCode,
  schema,
  indexingCode,
  onMount,
  isCreateNewIndexer,
  launchPadDefaultCode,
  launchPadDefaultSchema,
<<<<<<< HEAD
=======
  contextCode,
  contextSchema,
>>>>>>> ab5a8366
}) {
  const {
    dragBarRef: dragBarRefConsole,
    firstRef: firstRefEditor,
    secondRef: secondRefConsole,
  } = useDragResize({
    direction: 'vertical',
    initiallyHidden: 'second',
    defaultSizeRelation: 3,
    sizeThresholdFirst: 60,
    sizeThresholdSecond: 20,
  });
<<<<<<< HEAD

  const defaultCode = launchPadDefaultCode ? launchPadDefaultCode : originalIndexingCode;
  const defaultSchema = launchPadDefaultSchema ? launchPadDefaultSchema : originalSQLCode;

=======
  const defaultCode = launchPadDefaultCode ? launchPadDefaultCode : contextCode ? contextCode : originalIndexingCode;
  const defaultSchema = launchPadDefaultSchema ? launchPadDefaultSchema : contextSchema ? contextSchema : originalSQLCode;
>>>>>>> ab5a8366
  return (
    <div style={{ display: 'flex', flexDirection: 'column', height: '100%' }}>
      {/* Code Editor */}
      <div ref={firstRefEditor} style={{ overflow: 'auto' }}>
        <ResizableEditor
          accountId={accountId}
          fileName={fileName}
          blockView={blockView}
          diffView={diffView}
          onChangeCode={onChangeCode}
          onChangeSchema={onChangeSchema}
          block_details={block_details}
          indexingCode={indexingCode}
          originalIndexingCode={defaultCode}
          schema={schema}
          originalSQLCode={defaultSchema}
          onMount={onMount}
        />
      </div>
    </div>
  );
}<|MERGE_RESOLUTION|>--- conflicted
+++ resolved
@@ -147,11 +147,8 @@
   isCreateNewIndexer,
   launchPadDefaultCode,
   launchPadDefaultSchema,
-<<<<<<< HEAD
-=======
   contextCode,
   contextSchema,
->>>>>>> ab5a8366
 }) {
   const {
     dragBarRef: dragBarRefConsole,
@@ -164,15 +161,10 @@
     sizeThresholdFirst: 60,
     sizeThresholdSecond: 20,
   });
-<<<<<<< HEAD
-
-  const defaultCode = launchPadDefaultCode ? launchPadDefaultCode : originalIndexingCode;
-  const defaultSchema = launchPadDefaultSchema ? launchPadDefaultSchema : originalSQLCode;
-
-=======
+  
   const defaultCode = launchPadDefaultCode ? launchPadDefaultCode : contextCode ? contextCode : originalIndexingCode;
   const defaultSchema = launchPadDefaultSchema ? launchPadDefaultSchema : contextSchema ? contextSchema : originalSQLCode;
->>>>>>> ab5a8366
+  
   return (
     <div style={{ display: 'flex', flexDirection: 'column', height: '100%' }}>
       {/* Code Editor */}

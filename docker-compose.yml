version: "3.9"  # optional since v1.27.0
services:

  block-streamer:
    build:
      context: .
      dockerfile: ./block-streamer/Dockerfile
      args:
        - CARGO_BUILD_MODE=debug
    depends_on:
      - redis
    environment:
      SERVER_PORT: 8002
      REDIS_URL: redis://redis
      AWS_ACCESS_KEY_ID:
      AWS_SECRET_ACCESS_KEY:
      AWS_REGION: eu-central-1
      RUST_LOG: info
    ports:
      - "8002:8002"

  coordinator:
    build:
      context: .
      dockerfile: ./coordinator/Dockerfile
      args:
        - CARGO_BUILD_MODE=debug
    depends_on:
      - redis
    environment:
      REDIS_URL: redis://redis
      BLOCK_STREAMER_URL: http://block_streamer:8001
      RUNNER_URL: http://runner:7001
      REGISTRY_CONTRACT_ID: dev-queryapi.dataplatform.near
      RUST_LOG: info
      RPC_URL: https://archival-rpc.mainnet.near.org

  runner:
    build:
      context: ./runner
    depends_on:
    - "hasura-graphql"
    - "redis"
    environment:
      REGION: eu-central-1
      HASURA_ENDPOINT: http://hasura-graphql:8080
      HASURA_ADMIN_SECRET: myadminsecretkey
      REDIS_CONNECTION_STRING: redis://redis
      PGHOST: pgbouncer
      PGHOST_HASURA: pgbouncer
      PGPORT: 6432
      PGUSER: postgres
      PGPASSWORD: postgrespassword
      PGDATABASE: postgres
      CRON_DATABASE: postgres
      PORT: 9180
      AWS_REGION: eu-central-1
      AWS_ACCESS_KEY_ID:
      AWS_SECRET_ACCESS_KEY:
      GRPC_SERVER_PORT: 7001
      PREFETCH_QUEUE_LIMIT: 10
      TRACING_EXPORTER: ZIPKIN # CONSOLE, GCP, ZIPKIN, or NONE
      ZIPKIN_ENDPOINT: http://zipkin:9411/api/v2/spans
      GCP_PROJECT_ID: 
      TRACING_SAMPLE_RATE: 0.1
      MAX_PG_POOL_SIZE: 10
    ports:
      - "7001:7001"

  redis:
    image: redis
    command:
      - redis-server
      - "--save 60 1"
      - "--loglevel warning"
    volumes:
      - redis:/data
    ports:
      - "6379:6379"

  postgres:
    build:
<<<<<<< HEAD
      dockerfile: ./postgres.Dockerfile
    image: postgres:14
=======
      context: ./postgres
>>>>>>> 4e1ac2f5
    restart: always
    volumes:
    - postgres:/var/lib/postgresql/data
    environment:
      POSTGRES_PASSWORD: postgrespassword
    ports:
      - "5432:5432"

  pgbouncer:
    image: darunrs/pgbouncer:auth_dbname # TODO: Replace with edoburu:pgbouncer image once it supports auth_dbname
    environment:
      LISTEN_PORT: 6432
      DB_HOST: postgres
      DB_USER: pgbouncer
      DB_PASSWORD: pgbouncer
      ADMIN_USERS: postgres
      DB_NAME: "*"
      AUTH_TYPE: scram-sha-256
      AUTH_FILE: /etc/pgbouncer/userlist.txt
      AUTH_USER: pgbouncer
      AUTH_QUERY: SELECT uname, phash FROM public.user_lookup($1::text)
      AUTH_DBNAME: postgres
      MAX_CLIENT_CONN: 4000 # Max Connections to PgBouncer
      DEFAULT_POOL_SIZE: 10 # Standard connections open per user/db combo
    ports:
      - "6432:6432"
    depends_on:
      - postgres

  hasura-auth:
    build:
      context: ./hasura-authentication-service
    ports:
    - "4000:4000"
    environment:
      PORT: 4000
      DEFAULT_HASURA_ROLE: append

  hasura-graphql:
    image: hasura/graphql-engine:latest
    ports:
    - "8080:8080"
    depends_on:
    - "postgres"
    - "hasura-auth"
    restart: always
    environment:
      HASURA_GRAPHQL_DATABASE_URL: postgres://postgres:postgrespassword@postgres:5432/postgres
      HASURA_GRAPHQL_ENABLE_CONSOLE: "true"
      HASURA_GRAPHQL_DEV_MODE: "true"
      HASURA_GRAPHQL_ENABLED_LOG_TYPES: startup, http-log, webhook-log, websocket-log, query-log
      HASURA_GRAPHQL_ADMIN_SECRET: myadminsecretkey
      HASURA_GRAPHQL_AUTH_HOOK: http://hasura-auth:4000/auth

  grafana:
    image: grafana/grafana
    volumes:
      - grafana:/var/lib/grafana
    ports:
      - "3000:3000"
    environment:
      - GF_SECURITY_ADMIN_PASSWORD=secret

  prometheus:
    image: prom/prometheus
    volumes:
      - ./prometheus.yml:/etc/prometheus/prometheus.yml
    ports:
      - "9090:9090"

  zipkin:
    image: openzipkin/zipkin
    ports:
      - "9411:9411"
    environment:
      - STORAGE_TYPE=mem
      
volumes:
  postgres:
  redis:
  grafana:
  <|MERGE_RESOLUTION|>--- conflicted
+++ resolved
@@ -80,14 +80,11 @@
 
   postgres:
     build:
-<<<<<<< HEAD
       dockerfile: ./postgres.Dockerfile
     image: postgres:14
-=======
-      context: ./postgres
->>>>>>> 4e1ac2f5
     restart: always
     volumes:
+    - ./init-scripts/postgres:/docker-entrypoint-initdb.d
     - postgres:/var/lib/postgresql/data
     environment:
       POSTGRES_PASSWORD: postgrespassword

-- This schema can be used when running standalone, however this DB is shared with Pagoda Console.
-- The Console schema is the controlling schema, See https://github.com/near/pagoda-console/blob/develop/database/schemas/alerts/schema.prisma
--   and the migrations generated from that file.

CREATE TYPE alert_rule_kind AS ENUM(
    'ACTIONS', -- RECEIPTS Action (receipts)
    'EVENTS', --- Event(execution outcome logs)
    'STATE_CHANGES'
    --- ACCOUNT_BALANCES state change (accounts)
);

CREATE TYPE chain_id AS ENUM (  'MAINNET', 'TESTNET');

CREATE TYPE destination_type AS ENUM ('WEBHOOK', 'EMAIL', 'TELEGRAM');

CREATE TABLE "alert_rules" (
    "id" SERIAL NOT NULL,
    "alert_rule_kind" "alert_rule_kind" NOT NULL,
    "name" TEXT NOT NULL,
    "matching_rule" JSONB NOT NULL,
    "is_paused" BOOLEAN NOT NULL DEFAULT false,
    "project_slug" TEXT NOT NULL,
    "environment_sub_id" INTEGER NOT NULL,
    "chain_id" "chain_id" NOT NULL,
    "active" BOOLEAN NOT NULL DEFAULT true,
    "created_at" TIMESTAMPTZ NOT NULL DEFAULT CURRENT_TIMESTAMP,
    "created_by" INTEGER NOT NULL,
    "updated_at" TIMESTAMPTZ,
    "updated_by" INTEGER,

    CONSTRAINT "alert_rules_pkey" PRIMARY KEY ("id")
<<<<<<< HEAD
);

CREATE TABLE "destinations" (
    "id" SERIAL NOT NULL,
    "name" TEXT,
    "project_slug" TEXT NOT NULL,
    "type" "destination_type" NOT NULL,
    "active" BOOLEAN NOT NULL DEFAULT true,
    "is_valid" BOOLEAN NOT NULL DEFAULT false,
=======
);

CREATE TABLE "destinations" (
    "id" SERIAL NOT NULL,
    "name" TEXT,
    "project_slug" TEXT NOT NULL,
    "type" "destination_type" NOT NULL,
    "active" BOOLEAN NOT NULL DEFAULT true,
    "is_valid" BOOLEAN NOT NULL DEFAULT false,
    "created_at" TIMESTAMPTZ DEFAULT CURRENT_TIMESTAMP,
    "created_by" INTEGER,
    "updated_at" TIMESTAMPTZ,
    "updated_by" INTEGER,

    CONSTRAINT "destinations_pkey" PRIMARY KEY ("id")
);

CREATE TABLE "enabled_destinations" (
    "id" SERIAL NOT NULL,
    "alert_id" INTEGER NOT NULL,
    "destination_id" INTEGER NOT NULL,
>>>>>>> 2328b24a
    "created_at" TIMESTAMPTZ DEFAULT CURRENT_TIMESTAMP,
    "created_by" INTEGER,
    "updated_at" TIMESTAMPTZ,
    "updated_by" INTEGER,

<<<<<<< HEAD
    CONSTRAINT "destinations_pkey" PRIMARY KEY ("id")
);

CREATE TABLE "enabled_destinations" (
    "id" SERIAL NOT NULL,
    "alert_id" INTEGER NOT NULL,
    "destination_id" INTEGER NOT NULL,
=======
    CONSTRAINT "enabled_destinations_pkey" PRIMARY KEY ("id")
);

CREATE TABLE "webhook_destinations" (
    "id" SERIAL NOT NULL,
    "destination_id" INTEGER NOT NULL,
    "url" TEXT NOT NULL,
    "secret" TEXT NOT NULL,
>>>>>>> 2328b24a
    "created_at" TIMESTAMPTZ DEFAULT CURRENT_TIMESTAMP,
    "created_by" INTEGER,
    "updated_at" TIMESTAMPTZ,
    "updated_by" INTEGER,

<<<<<<< HEAD
    CONSTRAINT "enabled_destinations_pkey" PRIMARY KEY ("id")
);

CREATE TABLE "webhook_destinations" (
    "id" SERIAL NOT NULL,
    "destination_id" INTEGER NOT NULL,
    "url" TEXT NOT NULL,
    "secret" TEXT NOT NULL,
=======
    CONSTRAINT "webhook_destinations_pkey" PRIMARY KEY ("id")
);

-- CreateTable
CREATE TABLE "email_destinations" (
    "id" SERIAL NOT NULL,
    "destination_id" INTEGER NOT NULL,
    "email" TEXT NOT NULL,
    "token" TEXT,
    "is_verified" BOOLEAN NOT NULL DEFAULT false,
    "token_expires_at" TIMESTAMPTZ,
    "unsubscribe_token" TEXT,
>>>>>>> 2328b24a
    "created_at" TIMESTAMPTZ DEFAULT CURRENT_TIMESTAMP,
    "created_by" INTEGER,
    "updated_at" TIMESTAMPTZ,
    "updated_by" INTEGER,
<<<<<<< HEAD

    CONSTRAINT "webhook_destinations_pkey" PRIMARY KEY ("id")
);

CREATE TABLE "email_destinations" (
    "id" SERIAL NOT NULL,
    "destination_id" INTEGER NOT NULL,
    "email" TEXT NOT NULL,
    "token" TEXT,
    "is_verified" BOOLEAN NOT NULL DEFAULT false,
    "token_expires_at" TIMESTAMPTZ,
    "unsubscribe_token" TEXT,
    "created_at" TIMESTAMPTZ DEFAULT CURRENT_TIMESTAMP,
    "created_by" INTEGER,
    "updated_at" TIMESTAMPTZ,
    "updated_by" INTEGER,
    "token_created_at" TIMESTAMPTZ,
    CONSTRAINT "email_destinations_pkey" PRIMARY KEY ("id")
);

CREATE TABLE "telegram_destinations" (
    "id" SERIAL NOT NULL,
    "destination_id" INTEGER NOT NULL,
    "chat_id" DOUBLE PRECISION,
    "chat_title" TEXT,
    "is_group_chat" BOOLEAN,
    "start_token" TEXT,
    "token_expires_at" TIMESTAMPTZ,
    "created_at" TIMESTAMPTZ NOT NULL DEFAULT CURRENT_TIMESTAMP,
    "created_by" INTEGER,
    "updated_at" TIMESTAMPTZ,
    "updated_by" INTEGER,

    CONSTRAINT "telegram_destinations_pkey" PRIMARY KEY ("id")
);

CREATE TABLE "triggered_alerts" (
    "id" SERIAL NOT NULL,
    "slug" TEXT NOT NULL DEFAULT gen_random_uuid(),
    "alert_id" INTEGER NOT NULL,
    "triggered_in_block_hash" TEXT NOT NULL,
    "triggered_in_transaction_hash" TEXT,
    "triggered_in_receipt_id" TEXT,
    "triggered_at" TIMESTAMPTZ NOT NULL,
    "extra_data" JSONB,

    CONSTRAINT "triggered_alerts_pkey" PRIMARY KEY ("id")
);

CREATE TABLE "triggered_alerts_destinations" (
    "triggered_alert_id" INTEGER NOT NULL,
    "alert_id" INTEGER NOT NULL,
    "destination_id" INTEGER NOT NULL,
    "status" INTEGER NOT NULL,
    "response" TEXT NOT NULL,
    "created_at" TIMESTAMPTZ NOT NULL,

    CONSTRAINT "triggered_alerts_destinations_pkey" PRIMARY KEY ("triggered_alert_id","alert_id","destination_id")
);

CREATE UNIQUE INDEX "enabled_destinations_destination_id_alert_id_key" ON "enabled_destinations"("destination_id", "alert_id");

CREATE UNIQUE INDEX "webhook_destinations_destination_id_key" ON "webhook_destinations"("destination_id");

CREATE UNIQUE INDEX "email_destinations_destination_id_key" ON "email_destinations"("destination_id");

CREATE UNIQUE INDEX "email_destinations_token_key" ON "email_destinations"("token");

CREATE UNIQUE INDEX "email_destinations_unsubscribe_token_key" ON "email_destinations"("unsubscribe_token");

CREATE UNIQUE INDEX "telegram_destinations_destination_id_key" ON "telegram_destinations"("destination_id");

CREATE UNIQUE INDEX "telegram_destinations_start_token_key" ON "telegram_destinations"("start_token");

ALTER TABLE "enabled_destinations" ADD CONSTRAINT "enabled_destinations_alert_id_fkey" FOREIGN KEY ("alert_id") REFERENCES "alert_rules"("id") ON DELETE RESTRICT ON UPDATE CASCADE;

ALTER TABLE "enabled_destinations" ADD CONSTRAINT "enabled_destinations_destination_id_fkey" FOREIGN KEY ("destination_id") REFERENCES "destinations"("id") ON DELETE RESTRICT ON UPDATE CASCADE;

ALTER TABLE "webhook_destinations" ADD CONSTRAINT "webhook_destinations_destination_id_fkey" FOREIGN KEY ("destination_id") REFERENCES "destinations"("id") ON DELETE RESTRICT ON UPDATE CASCADE;

ALTER TABLE "email_destinations" ADD CONSTRAINT "email_destinations_destination_id_fkey" FOREIGN KEY ("destination_id") REFERENCES "destinations"("id") ON DELETE RESTRICT ON UPDATE CASCADE;

ALTER TABLE "telegram_destinations" ADD CONSTRAINT "telegram_destinations_destination_id_fkey" FOREIGN KEY ("destination_id") REFERENCES "destinations"("id") ON DELETE RESTRICT ON UPDATE CASCADE;

ALTER TABLE "triggered_alerts" ADD CONSTRAINT "triggered_alerts_alert_id_fkey" FOREIGN KEY ("alert_id") REFERENCES "alert_rules"("id") ON DELETE RESTRICT ON UPDATE CASCADE;

ALTER TABLE "triggered_alerts_destinations" ADD CONSTRAINT "triggered_alerts_destinations_alert_id_fkey" FOREIGN KEY ("alert_id") REFERENCES "alert_rules"("id") ON DELETE RESTRICT ON UPDATE CASCADE;

ALTER TABLE "triggered_alerts_destinations" ADD CONSTRAINT "triggered_alerts_destinations_destination_id_fkey" FOREIGN KEY ("destination_id") REFERENCES "destinations"("id") ON DELETE RESTRICT ON UPDATE CASCADE;

ALTER TABLE "triggered_alerts_destinations" ADD CONSTRAINT "triggered_alerts_destinations_triggered_alert_id_fkey" FOREIGN KEY ("triggered_alert_id") REFERENCES "triggered_alerts"("id") ON DELETE RESTRICT ON UPDATE CASCADE;

ALTER TYPE "destination_type" ADD VALUE 'AGGREGATION';

CREATE TABLE "aggregation_destinations" (
    "id" SERIAL NOT NULL,
    "destination_id" INTEGER NOT NULL,
    "contract_name" TEXT NOT NULL,
    "function_name" TEXT NOT NULL,
    "created_at" TIMESTAMPTZ DEFAULT CURRENT_TIMESTAMP,
    "created_by" INTEGER,
    "updated_at" TIMESTAMPTZ,
    "updated_by" INTEGER,

    CONSTRAINT "aggregation_destinations_pkey" PRIMARY KEY ("id")
);

CREATE UNIQUE INDEX "aggregation_destinations_destination_id_key" ON "aggregation_destinations"("destination_id");

ALTER TABLE "aggregation_destinations" ADD CONSTRAINT "aggregation_destinations_destination_id_fkey" FOREIGN KEY ("destination_id") REFERENCES "destinations"("id") ON DELETE RESTRICT ON UPDATE CASCADE;
=======
    "token_created_at" TIMESTAMPTZ,
    CONSTRAINT "email_destinations_pkey" PRIMARY KEY ("id")
);

-- CreateTable
CREATE TABLE "telegram_destinations" (
    "id" SERIAL NOT NULL,
    "destination_id" INTEGER NOT NULL,
    "chat_id" DOUBLE PRECISION,
    "chat_title" TEXT,
    "is_group_chat" BOOLEAN,
    "start_token" TEXT,
    "token_expires_at" TIMESTAMPTZ,
    "created_at" TIMESTAMPTZ NOT NULL DEFAULT CURRENT_TIMESTAMP,
    "created_by" INTEGER,
    "updated_at" TIMESTAMPTZ,
    "updated_by" INTEGER,

    CONSTRAINT "telegram_destinations_pkey" PRIMARY KEY ("id")
);

-- CreateTable
CREATE TABLE "triggered_alerts" (
    "id" SERIAL NOT NULL,
    "slug" TEXT NOT NULL DEFAULT gen_random_uuid(),
    "alert_id" INTEGER NOT NULL,
    "triggered_in_block_hash" TEXT NOT NULL,
    "triggered_in_transaction_hash" TEXT,
    "triggered_in_receipt_id" TEXT,
    "triggered_at" TIMESTAMPTZ NOT NULL,
    "extra_data" JSONB,

    CONSTRAINT "triggered_alerts_pkey" PRIMARY KEY ("id")
);

-- CreateTable
CREATE TABLE "triggered_alerts_destinations" (
    "triggered_alert_id" INTEGER NOT NULL,
    "alert_id" INTEGER NOT NULL,
    "destination_id" INTEGER NOT NULL,
    "status" INTEGER NOT NULL,
    "response" TEXT NOT NULL,
    "created_at" TIMESTAMPTZ NOT NULL,

    CONSTRAINT "triggered_alerts_destinations_pkey" PRIMARY KEY ("triggered_alert_id","alert_id","destination_id")
);

-- CreateIndex
CREATE UNIQUE INDEX "enabled_destinations_destination_id_alert_id_key" ON "enabled_destinations"("destination_id", "alert_id");

-- CreateIndex
CREATE UNIQUE INDEX "webhook_destinations_destination_id_key" ON "webhook_destinations"("destination_id");

-- CreateIndex
CREATE UNIQUE INDEX "email_destinations_destination_id_key" ON "email_destinations"("destination_id");

-- CreateIndex
CREATE UNIQUE INDEX "email_destinations_token_key" ON "email_destinations"("token");

-- CreateIndex
CREATE UNIQUE INDEX "email_destinations_unsubscribe_token_key" ON "email_destinations"("unsubscribe_token");

-- CreateIndex
CREATE UNIQUE INDEX "telegram_destinations_destination_id_key" ON "telegram_destinations"("destination_id");

-- CreateIndex
CREATE UNIQUE INDEX "telegram_destinations_start_token_key" ON "telegram_destinations"("start_token");

-- AddForeignKey
ALTER TABLE "enabled_destinations" ADD CONSTRAINT "enabled_destinations_alert_id_fkey" FOREIGN KEY ("alert_id") REFERENCES "alert_rules"("id") ON DELETE RESTRICT ON UPDATE CASCADE;

-- AddForeignKey
ALTER TABLE "enabled_destinations" ADD CONSTRAINT "enabled_destinations_destination_id_fkey" FOREIGN KEY ("destination_id") REFERENCES "destinations"("id") ON DELETE RESTRICT ON UPDATE CASCADE;

-- AddForeignKey
ALTER TABLE "webhook_destinations" ADD CONSTRAINT "webhook_destinations_destination_id_fkey" FOREIGN KEY ("destination_id") REFERENCES "destinations"("id") ON DELETE RESTRICT ON UPDATE CASCADE;

-- AddForeignKey
ALTER TABLE "email_destinations" ADD CONSTRAINT "email_destinations_destination_id_fkey" FOREIGN KEY ("destination_id") REFERENCES "destinations"("id") ON DELETE RESTRICT ON UPDATE CASCADE;

-- AddForeignKey
ALTER TABLE "telegram_destinations" ADD CONSTRAINT "telegram_destinations_destination_id_fkey" FOREIGN KEY ("destination_id") REFERENCES "destinations"("id") ON DELETE RESTRICT ON UPDATE CASCADE;

-- AddForeignKey
ALTER TABLE "triggered_alerts" ADD CONSTRAINT "triggered_alerts_alert_id_fkey" FOREIGN KEY ("alert_id") REFERENCES "alert_rules"("id") ON DELETE RESTRICT ON UPDATE CASCADE;

-- AddForeignKey
ALTER TABLE "triggered_alerts_destinations" ADD CONSTRAINT "triggered_alerts_destinations_alert_id_fkey" FOREIGN KEY ("alert_id") REFERENCES "alert_rules"("id") ON DELETE RESTRICT ON UPDATE CASCADE;

-- AddForeignKey
ALTER TABLE "triggered_alerts_destinations" ADD CONSTRAINT "triggered_alerts_destinations_destination_id_fkey" FOREIGN KEY ("destination_id") REFERENCES "destinations"("id") ON DELETE RESTRICT ON UPDATE CASCADE;

-- AddForeignKey
ALTER TABLE "triggered_alerts_destinations" ADD CONSTRAINT "triggered_alerts_destinations_triggered_alert_id_fkey" FOREIGN KEY ("triggered_alert_id") REFERENCES "triggered_alerts"("id") ON DELETE RESTRICT ON UPDATE CASCADE;
>>>>>>> 2328b24a
<|MERGE_RESOLUTION|>--- conflicted
+++ resolved
@@ -29,17 +29,6 @@
     "updated_by" INTEGER,
 
     CONSTRAINT "alert_rules_pkey" PRIMARY KEY ("id")
-<<<<<<< HEAD
-);
-
-CREATE TABLE "destinations" (
-    "id" SERIAL NOT NULL,
-    "name" TEXT,
-    "project_slug" TEXT NOT NULL,
-    "type" "destination_type" NOT NULL,
-    "active" BOOLEAN NOT NULL DEFAULT true,
-    "is_valid" BOOLEAN NOT NULL DEFAULT false,
-=======
 );
 
 CREATE TABLE "destinations" (
@@ -61,21 +50,11 @@
     "id" SERIAL NOT NULL,
     "alert_id" INTEGER NOT NULL,
     "destination_id" INTEGER NOT NULL,
->>>>>>> 2328b24a
     "created_at" TIMESTAMPTZ DEFAULT CURRENT_TIMESTAMP,
     "created_by" INTEGER,
     "updated_at" TIMESTAMPTZ,
     "updated_by" INTEGER,
 
-<<<<<<< HEAD
-    CONSTRAINT "destinations_pkey" PRIMARY KEY ("id")
-);
-
-CREATE TABLE "enabled_destinations" (
-    "id" SERIAL NOT NULL,
-    "alert_id" INTEGER NOT NULL,
-    "destination_id" INTEGER NOT NULL,
-=======
     CONSTRAINT "enabled_destinations_pkey" PRIMARY KEY ("id")
 );
 
@@ -84,40 +63,16 @@
     "destination_id" INTEGER NOT NULL,
     "url" TEXT NOT NULL,
     "secret" TEXT NOT NULL,
->>>>>>> 2328b24a
+);
+
+CREATE TABLE "enabled_destinations" (
+    "id" SERIAL NOT NULL,
+    "alert_id" INTEGER NOT NULL,
+    "destination_id" INTEGER NOT NULL,
     "created_at" TIMESTAMPTZ DEFAULT CURRENT_TIMESTAMP,
     "created_by" INTEGER,
     "updated_at" TIMESTAMPTZ,
     "updated_by" INTEGER,
-
-<<<<<<< HEAD
-    CONSTRAINT "enabled_destinations_pkey" PRIMARY KEY ("id")
-);
-
-CREATE TABLE "webhook_destinations" (
-    "id" SERIAL NOT NULL,
-    "destination_id" INTEGER NOT NULL,
-    "url" TEXT NOT NULL,
-    "secret" TEXT NOT NULL,
-=======
-    CONSTRAINT "webhook_destinations_pkey" PRIMARY KEY ("id")
-);
-
--- CreateTable
-CREATE TABLE "email_destinations" (
-    "id" SERIAL NOT NULL,
-    "destination_id" INTEGER NOT NULL,
-    "email" TEXT NOT NULL,
-    "token" TEXT,
-    "is_verified" BOOLEAN NOT NULL DEFAULT false,
-    "token_expires_at" TIMESTAMPTZ,
-    "unsubscribe_token" TEXT,
->>>>>>> 2328b24a
-    "created_at" TIMESTAMPTZ DEFAULT CURRENT_TIMESTAMP,
-    "created_by" INTEGER,
-    "updated_at" TIMESTAMPTZ,
-    "updated_by" INTEGER,
-<<<<<<< HEAD
 
     CONSTRAINT "webhook_destinations_pkey" PRIMARY KEY ("id")
 );
@@ -130,6 +85,14 @@
     "is_verified" BOOLEAN NOT NULL DEFAULT false,
     "token_expires_at" TIMESTAMPTZ,
     "unsubscribe_token" TEXT,
+    CONSTRAINT "enabled_destinations_pkey" PRIMARY KEY ("id")
+);
+
+CREATE TABLE "webhook_destinations" (
+    "id" SERIAL NOT NULL,
+    "destination_id" INTEGER NOT NULL,
+    "url" TEXT NOT NULL,
+    "secret" TEXT NOT NULL,
     "created_at" TIMESTAMPTZ DEFAULT CURRENT_TIMESTAMP,
     "created_by" INTEGER,
     "updated_at" TIMESTAMPTZ,
@@ -178,6 +141,21 @@
     CONSTRAINT "triggered_alerts_destinations_pkey" PRIMARY KEY ("triggered_alert_id","alert_id","destination_id")
 );
 
+CREATE TABLE "aggregation_destinations" (
+    "id" SERIAL NOT NULL,
+    "destination_id" INTEGER NOT NULL,
+    "contract_name" TEXT NOT NULL,
+    "function_name" TEXT NOT NULL,
+    "created_at" TIMESTAMPTZ DEFAULT CURRENT_TIMESTAMP,
+    "created_by" INTEGER,
+    "updated_at" TIMESTAMPTZ,
+    "updated_by" INTEGER,
+
+    CONSTRAINT "aggregation_destinations_pkey" PRIMARY KEY ("id")
+);
+
+CREATE UNIQUE INDEX "aggregation_destinations_destination_id_key" ON "aggregation_destinations"("destination_id");
+
 CREATE UNIQUE INDEX "enabled_destinations_destination_id_alert_id_key" ON "enabled_destinations"("destination_id", "alert_id");
 
 CREATE UNIQUE INDEX "webhook_destinations_destination_id_key" ON "webhook_destinations"("destination_id");
@@ -212,115 +190,4 @@
 
 ALTER TYPE "destination_type" ADD VALUE 'AGGREGATION';
 
-CREATE TABLE "aggregation_destinations" (
-    "id" SERIAL NOT NULL,
-    "destination_id" INTEGER NOT NULL,
-    "contract_name" TEXT NOT NULL,
-    "function_name" TEXT NOT NULL,
-    "created_at" TIMESTAMPTZ DEFAULT CURRENT_TIMESTAMP,
-    "created_by" INTEGER,
-    "updated_at" TIMESTAMPTZ,
-    "updated_by" INTEGER,
-
-    CONSTRAINT "aggregation_destinations_pkey" PRIMARY KEY ("id")
-);
-
-CREATE UNIQUE INDEX "aggregation_destinations_destination_id_key" ON "aggregation_destinations"("destination_id");
-
-ALTER TABLE "aggregation_destinations" ADD CONSTRAINT "aggregation_destinations_destination_id_fkey" FOREIGN KEY ("destination_id") REFERENCES "destinations"("id") ON DELETE RESTRICT ON UPDATE CASCADE;
-=======
-    "token_created_at" TIMESTAMPTZ,
-    CONSTRAINT "email_destinations_pkey" PRIMARY KEY ("id")
-);
-
--- CreateTable
-CREATE TABLE "telegram_destinations" (
-    "id" SERIAL NOT NULL,
-    "destination_id" INTEGER NOT NULL,
-    "chat_id" DOUBLE PRECISION,
-    "chat_title" TEXT,
-    "is_group_chat" BOOLEAN,
-    "start_token" TEXT,
-    "token_expires_at" TIMESTAMPTZ,
-    "created_at" TIMESTAMPTZ NOT NULL DEFAULT CURRENT_TIMESTAMP,
-    "created_by" INTEGER,
-    "updated_at" TIMESTAMPTZ,
-    "updated_by" INTEGER,
-
-    CONSTRAINT "telegram_destinations_pkey" PRIMARY KEY ("id")
-);
-
--- CreateTable
-CREATE TABLE "triggered_alerts" (
-    "id" SERIAL NOT NULL,
-    "slug" TEXT NOT NULL DEFAULT gen_random_uuid(),
-    "alert_id" INTEGER NOT NULL,
-    "triggered_in_block_hash" TEXT NOT NULL,
-    "triggered_in_transaction_hash" TEXT,
-    "triggered_in_receipt_id" TEXT,
-    "triggered_at" TIMESTAMPTZ NOT NULL,
-    "extra_data" JSONB,
-
-    CONSTRAINT "triggered_alerts_pkey" PRIMARY KEY ("id")
-);
-
--- CreateTable
-CREATE TABLE "triggered_alerts_destinations" (
-    "triggered_alert_id" INTEGER NOT NULL,
-    "alert_id" INTEGER NOT NULL,
-    "destination_id" INTEGER NOT NULL,
-    "status" INTEGER NOT NULL,
-    "response" TEXT NOT NULL,
-    "created_at" TIMESTAMPTZ NOT NULL,
-
-    CONSTRAINT "triggered_alerts_destinations_pkey" PRIMARY KEY ("triggered_alert_id","alert_id","destination_id")
-);
-
--- CreateIndex
-CREATE UNIQUE INDEX "enabled_destinations_destination_id_alert_id_key" ON "enabled_destinations"("destination_id", "alert_id");
-
--- CreateIndex
-CREATE UNIQUE INDEX "webhook_destinations_destination_id_key" ON "webhook_destinations"("destination_id");
-
--- CreateIndex
-CREATE UNIQUE INDEX "email_destinations_destination_id_key" ON "email_destinations"("destination_id");
-
--- CreateIndex
-CREATE UNIQUE INDEX "email_destinations_token_key" ON "email_destinations"("token");
-
--- CreateIndex
-CREATE UNIQUE INDEX "email_destinations_unsubscribe_token_key" ON "email_destinations"("unsubscribe_token");
-
--- CreateIndex
-CREATE UNIQUE INDEX "telegram_destinations_destination_id_key" ON "telegram_destinations"("destination_id");
-
--- CreateIndex
-CREATE UNIQUE INDEX "telegram_destinations_start_token_key" ON "telegram_destinations"("start_token");
-
--- AddForeignKey
-ALTER TABLE "enabled_destinations" ADD CONSTRAINT "enabled_destinations_alert_id_fkey" FOREIGN KEY ("alert_id") REFERENCES "alert_rules"("id") ON DELETE RESTRICT ON UPDATE CASCADE;
-
--- AddForeignKey
-ALTER TABLE "enabled_destinations" ADD CONSTRAINT "enabled_destinations_destination_id_fkey" FOREIGN KEY ("destination_id") REFERENCES "destinations"("id") ON DELETE RESTRICT ON UPDATE CASCADE;
-
--- AddForeignKey
-ALTER TABLE "webhook_destinations" ADD CONSTRAINT "webhook_destinations_destination_id_fkey" FOREIGN KEY ("destination_id") REFERENCES "destinations"("id") ON DELETE RESTRICT ON UPDATE CASCADE;
-
--- AddForeignKey
-ALTER TABLE "email_destinations" ADD CONSTRAINT "email_destinations_destination_id_fkey" FOREIGN KEY ("destination_id") REFERENCES "destinations"("id") ON DELETE RESTRICT ON UPDATE CASCADE;
-
--- AddForeignKey
-ALTER TABLE "telegram_destinations" ADD CONSTRAINT "telegram_destinations_destination_id_fkey" FOREIGN KEY ("destination_id") REFERENCES "destinations"("id") ON DELETE RESTRICT ON UPDATE CASCADE;
-
--- AddForeignKey
-ALTER TABLE "triggered_alerts" ADD CONSTRAINT "triggered_alerts_alert_id_fkey" FOREIGN KEY ("alert_id") REFERENCES "alert_rules"("id") ON DELETE RESTRICT ON UPDATE CASCADE;
-
--- AddForeignKey
-ALTER TABLE "triggered_alerts_destinations" ADD CONSTRAINT "triggered_alerts_destinations_alert_id_fkey" FOREIGN KEY ("alert_id") REFERENCES "alert_rules"("id") ON DELETE RESTRICT ON UPDATE CASCADE;
-
--- AddForeignKey
-ALTER TABLE "triggered_alerts_destinations" ADD CONSTRAINT "triggered_alerts_destinations_destination_id_fkey" FOREIGN KEY ("destination_id") REFERENCES "destinations"("id") ON DELETE RESTRICT ON UPDATE CASCADE;
-
--- AddForeignKey
-ALTER TABLE "triggered_alerts_destinations" ADD CONSTRAINT "triggered_alerts_destinations_triggered_alert_id_fkey" FOREIGN KEY ("triggered_alert_id") REFERENCES "triggered_alerts"("id") ON DELETE RESTRICT ON UPDATE CASCADE;
->>>>>>> 2328b24a
+ALTER TABLE "aggregation_destinations" ADD CONSTRAINT "aggregation_destinations_destination_id_fkey" FOREIGN KEY ("destination_id") REFERENCES "destinations"("id") ON DELETE RESTRICT ON UPDATE CASCADE;
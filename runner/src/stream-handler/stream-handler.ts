import path from 'path';
import { Worker, isMainThread } from 'worker_threads';

import { registerWorkerMetrics, deregisterWorkerMetrics } from '../metrics';
import Indexer from '../indexer';
import { IndexerStatus } from '../indexer-meta/indexer-meta';
import LogEntry, { LogLevel } from '../indexer-meta/log-entry';

import type IndexerConfig from '../indexer-config';

export enum WorkerMessageType {
  METRICS = 'METRICS',
  BLOCK_HEIGHT = 'BLOCK_HEIGHT',
  STATUS = 'STATUS',
}

export interface WorkerMessage {
  type: WorkerMessageType
  data: any
}

interface ExecutorContext {
  status: IndexerStatus
  block_height: number
}

export default class StreamHandler {
  private readonly worker: Worker;
  public readonly executorContext: ExecutorContext;

  constructor (
    public readonly indexerConfig: IndexerConfig,
  ) {
    if (isMainThread) {
      this.worker = new Worker(path.join(__dirname, 'worker.js'), {
        workerData: {
          indexerConfigData: indexerConfig.toObject(),
        },
      });
      this.executorContext = {
        status: IndexerStatus.RUNNING,
        block_height: indexerConfig.version,
      };

      this.worker.on('message', this.handleMessage.bind(this));
      this.worker.on('error', this.handleError.bind(this));
    } else {
      throw new Error('StreamHandler should not be instantiated in a worker thread');
    }
  }

  async stop (): Promise<void> {
    deregisterWorkerMetrics(this.worker.threadId);

    await this.worker.terminate();
  }

  private handleError (error: Error): void {
    console.error(`Encountered error processing stream: ${this.indexerConfig.fullName()}, terminating thread`, error);
    this.executorContext.status = IndexerStatus.STOPPED;
    const indexer = new Indexer(this.indexerConfig);

    indexer.setStatus(0, IndexerStatus.STOPPED).catch((e) => {
      console.error(`Failed to set status STOPPED for stream: ${this.indexerConfig.redisStreamKey}`, e);
    });

    const streamErrorLogEntry = LogEntry.systemError(`Encountered error processing stream: ${this.streamKey}, terminating thread\n${error.toString()}`, this.executorContext.block_height);

    Promise.all([
<<<<<<< HEAD
      indexer.writeLogOld(LogLevel.ERROR, functionName, this.executorContext.block_height, `Encountered error processing stream: ${this.streamKey}, terminating thread\n${error.toString()}`),
      indexer.callWriteLog(streamErrorLogEntry),
=======
      indexer.writeLog(
        LogLevel.ERROR,
        this.executorContext.block_height,
        `Encountered error processing stream: ${this.indexerConfig.fullName()}, terminating thread\n${error.toString()}`
      ),
      // indexer.callWriteLog({
      //   blockHeight: this.executorContext.block_height,
      //   logTimestamp: new Date(),
      //   logType: LogType.SYSTEM,
      //   logLevel: LogLevel.ERROR,
      //   message: `Encountered error processing stream: ${this.streamKey}, terminating thread\n${error.toString()}`
      // })
>>>>>>> 1db0cddd
    ]).catch((e) => {
      console.error(`Failed to write log for stream: ${this.indexerConfig.redisStreamKey}`, e);
    });

    this.worker.terminate().catch(() => {
      console.error(`Failed to terminate thread for stream: ${this.indexerConfig.redisStreamKey}`);
    });
  }

  private handleMessage (message: WorkerMessage): void {
    switch (message.type) {
      case WorkerMessageType.STATUS:
        this.executorContext.status = message.data;
        break;
      case WorkerMessageType.BLOCK_HEIGHT:
        this.executorContext.block_height = message.data;
        break;
      case WorkerMessageType.METRICS:
        registerWorkerMetrics(this.worker.threadId, message.data);
        break;
    }
  }
}<|MERGE_RESOLUTION|>--- conflicted
+++ resolved
@@ -64,26 +64,11 @@
       console.error(`Failed to set status STOPPED for stream: ${this.indexerConfig.redisStreamKey}`, e);
     });
 
-    const streamErrorLogEntry = LogEntry.systemError(`Encountered error processing stream: ${this.streamKey}, terminating thread\n${error.toString()}`, this.executorContext.block_height);
+    const streamErrorLogEntry = LogEntry.systemError(`Encountered error processing stream: ${this.indexerConfig.redisStreamKey}, terminating thread\n${error.toString()}`, this.executorContext.block_height);
 
     Promise.all([
-<<<<<<< HEAD
-      indexer.writeLogOld(LogLevel.ERROR, functionName, this.executorContext.block_height, `Encountered error processing stream: ${this.streamKey}, terminating thread\n${error.toString()}`),
+      indexer.writeLogOld(LogLevel.ERROR, this.executorContext.block_height, `Encountered error processing stream: ${this.indexerConfig.fullName()}, terminating thread\n${error.toString()}`),
       indexer.callWriteLog(streamErrorLogEntry),
-=======
-      indexer.writeLog(
-        LogLevel.ERROR,
-        this.executorContext.block_height,
-        `Encountered error processing stream: ${this.indexerConfig.fullName()}, terminating thread\n${error.toString()}`
-      ),
-      // indexer.callWriteLog({
-      //   blockHeight: this.executorContext.block_height,
-      //   logTimestamp: new Date(),
-      //   logType: LogType.SYSTEM,
-      //   logLevel: LogLevel.ERROR,
-      //   message: `Encountered error processing stream: ${this.streamKey}, terminating thread\n${error.toString()}`
-      // })
->>>>>>> 1db0cddd
     ]).catch((e) => {
       console.error(`Failed to write log for stream: ${this.indexerConfig.redisStreamKey}`, e);
     });

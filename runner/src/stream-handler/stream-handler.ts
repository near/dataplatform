--- conflicted
+++ resolved
@@ -3,17 +3,8 @@
 
 import { registerWorkerMetrics, deregisterWorkerMetrics } from '../metrics';
 import Indexer from '../indexer';
-<<<<<<< HEAD
-import { /* LogType, */ LogLevel } from '../indexer-logger/log-entry';
-
-export enum Status {
-  RUNNING = 'RUNNING',
-  FAILING = 'FAILING',
-  STOPPED = 'STOPPED',
-}
-=======
-import { /* LogType, */ IndexerStatus, LogLevel } from '../indexer-meta/indexer-meta';
->>>>>>> bc93fcfd
+import { IndexerStatus } from '../indexer-meta/indexer-meta';
+import { /* LogType, */ LogLevel } from '../indexer-meta/log-entry';
 
 export interface IndexerConfig {
   account_id: string
@@ -97,16 +88,9 @@
       //   logLevel: LogLevel.ERROR,
       //   message: `Encountered error processing stream: ${this.streamKey}, terminating thread\n${error.toString()}`
       // })
-<<<<<<< HEAD
-    ])
-      .catch((e) => {
-        console.error(`Failed to write log for stream: ${this.streamKey}`, e);
-      });
-=======
     ]).catch((e) => {
       console.error(`Failed to write log for stream: ${this.streamKey}`, e);
     });
->>>>>>> bc93fcfd
 
     this.worker.terminate().catch(() => {
       console.error(`Failed to terminate thread for stream: ${this.streamKey}`);

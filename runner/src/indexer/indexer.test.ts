--- conflicted
+++ resolved
@@ -6,11 +6,7 @@
 import DmlHandler from '../dml-handler/dml-handler';
 import type PgClient from '../pg-client';
 import { type IndexerBehavior } from '../stream-handler/stream-handler';
-<<<<<<< HEAD
-import { LogLevel } from '../indexer-logger/log-entry';
-=======
-import { LogLevel } from '../indexer-meta/indexer-meta';
->>>>>>> bc93fcfd
+import { LogLevel } from '../indexer-meta/log-entry';
 
 describe('Indexer unit tests', () => {
   const HASURA_ROLE = 'morgs_near';

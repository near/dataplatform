import { Block, type StreamerMessage } from '@near-lake/primitives';
import type fetch from 'node-fetch';

import Indexer from './indexer';
import { VM } from 'vm2';
import DmlHandler from '../dml-handler/dml-handler';
import type PgClient from '../pg-client';
import { type IndexerBehavior } from '../stream-handler/stream-handler';
import IndexerLogger, { LogLevel } from '../indexer-logger/indexer-logger';

describe('Indexer unit tests', () => {
  const HASURA_ROLE = 'morgs_near';
  const INVALID_HASURA_ROLE = 'other_near';

  const INDEXER_NAME = 'morgs.near/test_fn';

  const SIMPLE_SCHEMA = `CREATE TABLE
    "posts" (
      "id" SERIAL NOT NULL,
      "account_id" VARCHAR NOT NULL,
      "block_height" DECIMAL(58, 0) NOT NULL,
      "receipt_id" VARCHAR NOT NULL,
      "content" TEXT NOT NULL,
      "block_timestamp" DECIMAL(20, 0) NOT NULL,
      "accounts_liked" JSONB NOT NULL DEFAULT '[]',
      "last_comment_timestamp" DECIMAL(20, 0),
      CONSTRAINT "posts_pkey" PRIMARY KEY ("id")
    );`;

  const SOCIAL_SCHEMA = `
    CREATE TABLE
      "posts" (
        "id" SERIAL NOT NULL,
        "account_id" VARCHAR NOT NULL,
        "block_height" DECIMAL(58, 0) NOT NULL,
        "receipt_id" VARCHAR NOT NULL,
        "content" TEXT NOT NULL,
        "block_timestamp" DECIMAL(20, 0) NOT NULL,
        "accounts_liked" JSONB NOT NULL DEFAULT '[]',
        "last_comment_timestamp" DECIMAL(20, 0),
        CONSTRAINT "posts_pkey" PRIMARY KEY ("id")
      );

    CREATE TABLE
      "comments" (
        "id" SERIAL NOT NULL,
        "post_id" SERIAL NOT NULL,
        "account_id" VARCHAR NOT NULL,
        "block_height" DECIMAL(58, 0) NOT NULL,
        "content" TEXT NOT NULL,
        "block_timestamp" DECIMAL(20, 0) NOT NULL,
        "receipt_id" VARCHAR NOT NULL,
        CONSTRAINT "comments_pkey" PRIMARY KEY ("id")
      );

    CREATE TABLE
      "post_likes" (
        "post_id" SERIAL NOT NULL,
        "account_id" VARCHAR NOT NULL,
        "block_height" DECIMAL(58, 0),
        "block_timestamp" DECIMAL(20, 0) NOT NULL,
        "receipt_id" VARCHAR NOT NULL,
        CONSTRAINT "post_likes_pkey" PRIMARY KEY ("post_id", "account_id")
      );`;

  const CASE_SENSITIVE_SCHEMA = `
      CREATE TABLE
        Posts (
          "id" SERIAL NOT NULL,
          "AccountId" VARCHAR NOT NULL,
          BlockHeight DECIMAL(58, 0) NOT NULL,
          "receiptId" VARCHAR NOT NULL,
          content TEXT NOT NULL,
          block_Timestamp DECIMAL(20, 0) NOT NULL,
          "Accounts_Liked" JSONB NOT NULL DEFAULT '[]',
          "LastCommentTimestamp" DECIMAL(20, 0),
          CONSTRAINT "posts_pkey" PRIMARY KEY ("id")
        );
  
      CREATE TABLE
        "CommentsTable" (
          "id" SERIAL NOT NULL,
          PostId SERIAL NOT NULL,
          "accountId" VARCHAR NOT NULL,
          blockHeight DECIMAL(58, 0) NOT NULL,
          CONSTRAINT "comments_pkey" PRIMARY KEY ("id")
        );`;

  const STRESS_TEST_SCHEMA = `
CREATE TABLE creator_quest (
    account_id VARCHAR PRIMARY KEY,
    num_components_created INTEGER NOT NULL DEFAULT 0,
    completed BOOLEAN NOT NULL DEFAULT FALSE
  );

CREATE TABLE
  composer_quest (
    account_id VARCHAR PRIMARY KEY,
    num_widgets_composed INTEGER NOT NULL DEFAULT 0,
    completed BOOLEAN NOT NULL DEFAULT FALSE
  );

CREATE TABLE
  "contractor - quest" (
    account_id VARCHAR PRIMARY KEY,
    num_contracts_deployed INTEGER NOT NULL DEFAULT 0,
    completed BOOLEAN NOT NULL DEFAULT FALSE
  );

CREATE TABLE
  "posts" (
    "id" SERIAL NOT NULL,
    "account_id" VARCHAR NOT NULL,
    "block_height" DECIMAL(58, 0) NOT NULL,
    "receipt_id" VARCHAR NOT NULL,
    "content" TEXT NOT NULL,
    "block_timestamp" DECIMAL(20, 0) NOT NULL,
    "accounts_liked" JSONB NOT NULL DEFAULT '[]',
    "last_comment_timestamp" DECIMAL(20, 0),
    CONSTRAINT "posts_pkey" PRIMARY KEY ("id")
  );

CREATE TABLE
  "comments" (
    "id" SERIAL NOT NULL,
    "post_id" SERIAL NOT NULL,
    "account_id" VARCHAR NOT NULL,
    "block_height" DECIMAL(58, 0) NOT NULL,
    "content" TEXT NOT NULL,
    "block_timestamp" DECIMAL(20, 0) NOT NULL,
    "receipt_id" VARCHAR NOT NULL,
    CONSTRAINT "comments_pkey" PRIMARY KEY ("id")
  );

CREATE TABLE
  "post_likes" (
    "post_id" SERIAL NOT NULL,
    "account_id" VARCHAR NOT NULL,
    "block_height" DECIMAL(58, 0),
    "block_timestamp" DECIMAL(20, 0) NOT NULL,
    "receipt_id" VARCHAR NOT NULL,
    CONSTRAINT "post_likes_pkey" PRIMARY KEY ("post_id", "account_id")
  );

CREATE UNIQUE INDEX "posts_account_id_block_height_key" ON "posts" ("account_id" ASC, "block_height" ASC);

CREATE UNIQUE INDEX "comments_post_id_account_id_block_height_key" ON "comments" (
  "post_id" ASC,
  "account_id" ASC,
  "block_height" ASC
);

CREATE INDEX
  "posts_last_comment_timestamp_idx" ON "posts" ("last_comment_timestamp" DESC);

ALTER TABLE
  "comments"
ADD
  CONSTRAINT "comments_post_id_fkey" FOREIGN KEY ("post_id") REFERENCES "posts" ("id") ON DELETE NO ACTION ON UPDATE NO ACTION;

ALTER TABLE
  "post_likes"
ADD
  CONSTRAINT "post_likes_post_id_fkey" FOREIGN KEY ("post_id") REFERENCES "posts" ("id") ON DELETE CASCADE ON UPDATE NO ACTION;

CREATE TABLE IF NOT EXISTS
  "My Table1" (id serial PRIMARY KEY);

CREATE TABLE
  "Another-Table" (id serial PRIMARY KEY);

CREATE TABLE
IF NOT EXISTS
  "Third-Table" (id serial PRIMARY KEY);

CREATE TABLE
  yet_another_table (id serial PRIMARY KEY);
`;
  const defaultIndexerBehavior: IndexerBehavior = {
    log_level: LogLevel.INFO,
  };

  const genericMockFetch = jest.fn()
    .mockResolvedValue({
      status: 200,
      json: async () => ({
        data: 'mock',
      }),
    });
  const genericMockDmlHandler: any = {
    create: jest.fn()
  } as unknown as DmlHandler;

  const mockIndexerLogger : any = jest.fn().mockImplementation(() => {
    return {
      writeLogs: jest.fn().mockResolvedValue(undefined)
    };
  }) as unknown as IndexerLogger;


  const genericDbCredentials: any = {
    database: 'test_near',
    host: 'postgres',
    password: 'test_pass',
    port: 5432,
    username: 'test_near'
  };

  const genericProvisioner: any = {
    getDatabaseConnectionParameters: jest.fn().mockReturnValue(genericDbCredentials)
  };

  const config = {
    hasuraEndpoint: 'mock-hasura-endpoint',
    hasuraAdminSecret: 'mock-hasura-secret',
  };

  test('Indexer.runFunctions() should execute all functions against the current block', async () => {
    const mockFetch = jest.fn(() => ({
      status: 200,
      json: async () => ({
        errors: null,
      }),
    }));
    const blockHeight = 456;
    const mockBlock = Block.fromStreamerMessage({
      block: {
        chunks: [],
        header: {
          height: blockHeight
        }
      },
      shards: {}
    } as unknown as StreamerMessage) as unknown as Block;

    const indexer = new Indexer(defaultIndexerBehavior, { fetch: mockFetch as unknown as typeof fetch, provisioner: genericProvisioner, DmlHandler: genericMockDmlHandler, parser: undefined, IndexerLogger: mockIndexerLogger }, undefined, undefined, undefined, config);

    const functions: Record<string, any> = {};
    functions['buildnear.testnet/test'] = {
      code: `
            const foo = 3;
            block.result = context.graphql(\`mutation { set(functionName: "buildnear.testnet/test", key: "height", data: "\${block.blockHeight}")}\`);
        `,
      schema: SIMPLE_SCHEMA
    };
    await indexer.runFunctions(mockBlock, functions, false);

    expect(mockFetch.mock.calls).toMatchSnapshot();
  });

  test('Indexer.transformIndexerFunction() applies the necessary transformations', () => {
    const indexer = new Indexer(defaultIndexerBehavior, undefined, undefined, undefined, undefined, config);

    const transformedFunction = indexer.transformIndexerFunction('console.log(\'hello\')');

    expect(transformedFunction).toEqual(`
            async function f(){
                console.log('hello')
            };
            f();
    `);
  });

  test('Indexer.buildContext() allows execution of arbitrary GraphQL operations', async () => {
    const mockFetch = jest.fn()
      .mockResolvedValueOnce({
        status: 200,
        json: async () => ({
          data: {
            greet: 'hello'
          }
        })
      })
      .mockResolvedValueOnce({
        status: 200,
        json: async () => ({
          data: {
            newGreeting: {
              success: true
            }
          }
        })
      });
    const indexer = new Indexer(defaultIndexerBehavior, { fetch: mockFetch as unknown as typeof fetch, DmlHandler: genericMockDmlHandler }, undefined, undefined, undefined, config);

    const context = indexer.buildContext(SIMPLE_SCHEMA, INDEXER_NAME, 1, HASURA_ROLE, []);

    const query = `
            query {
                greet()
            }
        `;
    const { greet } = await context.graphql(query) as { greet: string };

    const mutation = `
            mutation {
                newGreeting(greeting: "${greet} morgan") {
                    success
                }
            }
        `;
    const { newGreeting: { success } } = await context.graphql(mutation);

    expect(greet).toEqual('hello');
    expect(success).toEqual(true);
    expect(mockFetch.mock.calls[0]).toEqual([
            `${config.hasuraEndpoint}/v1/graphql`,
            {
              method: 'POST',
              headers: {
                'Content-Type': 'application/json',
                'X-Hasura-Use-Backend-Only-Permissions': 'true',
                'X-Hasura-Role': 'morgs_near',
                'X-Hasura-Admin-Secret': config.hasuraAdminSecret
              },
              body: JSON.stringify({ query })
            }
    ]);
    expect(mockFetch.mock.calls[1]).toEqual([
            `${config.hasuraEndpoint}/v1/graphql`,
            {
              method: 'POST',
              headers: {
                'Content-Type': 'application/json',
                'X-Hasura-Use-Backend-Only-Permissions': 'true',
                'X-Hasura-Role': 'morgs_near',
                'X-Hasura-Admin-Secret': config.hasuraAdminSecret
              },
              body: JSON.stringify({ query: mutation })
            }
    ]);
  });

  test('Indexer.buildContext() can fetch from the near social api', async () => {
    const mockFetch = jest.fn();
    const indexer = new Indexer(defaultIndexerBehavior, { fetch: mockFetch as unknown as typeof fetch, DmlHandler: genericMockDmlHandler }, undefined, undefined, undefined, config);

    const context = indexer.buildContext(SIMPLE_SCHEMA, INDEXER_NAME, 1, HASURA_ROLE, []);

    await context.fetchFromSocialApi('/index', {
      method: 'POST',
      headers: {
        'Content-Type': 'application/json',
      },
      body: JSON.stringify({
        action: 'post',
        key: 'main',
        options: {
          limit: 1,
          order: 'desc'
        }
      })
    });

    expect(mockFetch.mock.calls).toMatchSnapshot();
  });

  test('Indexer.buildContext() throws when a GraphQL response contains errors', async () => {
    const mockFetch = jest.fn()
      .mockResolvedValue({
        json: async () => ({
          errors: ['boom']
        })
      });
    const indexer = new Indexer(defaultIndexerBehavior, { fetch: mockFetch as unknown as typeof fetch, DmlHandler: genericMockDmlHandler }, undefined, undefined,undefined, config);

    const context = indexer.buildContext(SIMPLE_SCHEMA, INDEXER_NAME, 1, INVALID_HASURA_ROLE, []);

    await expect(async () => await context.graphql('query { hello }')).rejects.toThrow('boom');
  });

  test('Indexer.buildContext() handles GraphQL variables', async () => {
    const mockFetch = jest.fn()
      .mockResolvedValue({
        status: 200,
        json: async () => ({
          data: 'mock',
        }),
      });
    const indexer = new Indexer(defaultIndexerBehavior, { fetch: mockFetch as unknown as typeof fetch, DmlHandler: genericMockDmlHandler }, undefined, undefined, undefined,config);

    const context = indexer.buildContext(SIMPLE_SCHEMA, INDEXER_NAME, 1, HASURA_ROLE, []);

    const query = 'query($name: String) { hello(name: $name) }';
    const variables = { name: 'morgan' };
    await context.graphql(query, variables);

    expect(mockFetch.mock.calls[0]).toEqual([
            `${config.hasuraEndpoint}/v1/graphql`,
            {
              method: 'POST',
              headers: {
                'Content-Type': 'application/json',
                'X-Hasura-Use-Backend-Only-Permissions': 'true',
                'X-Hasura-Role': 'morgs_near',
                'X-Hasura-Admin-Secret': config.hasuraAdminSecret
              },
              body: JSON.stringify({
                query,
                variables,
              }),
            },
    ]);
  });

<<<<<<< HEAD
  test('GetTables works for a variety of input schemas', async () => {
    const indexer = new Indexer(defaultIndexerBehavior, undefined, undefined, undefined,  undefined, config);

    const simpleSchemaTables = indexer.getTableNames(SIMPLE_SCHEMA);
    expect(simpleSchemaTables).toStrictEqual(['posts']);

    const socialSchemaTables = indexer.getTableNames(SOCIAL_SCHEMA);
    expect(socialSchemaTables).toStrictEqual(['posts', 'comments', 'post_likes']);
=======
  test('GetTableNameToDefinitionNamesMapping works for a variety of input schemas', async () => {
    const indexer = new Indexer(defaultIndexerBehavior);
>>>>>>> 4e1ac2f5

    const tableNameToDefinitionNamesMapping = indexer.getTableNameToDefinitionNamesMapping(STRESS_TEST_SCHEMA);
    expect([...tableNameToDefinitionNamesMapping.keys()]).toStrictEqual([
      'creator_quest',
      'composer_quest',
      'contractor - quest',
      'posts',
      'comments',
      'post_likes',
      'My Table1',
      'Another-Table',
      'Third-Table',
      'yet_another_table']);

    // Test that duplicate table names throw an error
    const duplicateTableSchema = `CREATE TABLE
    "posts" (
      "id" SERIAL NOT NULL
    );
    CREATE TABLE posts (
      "id" SERIAL NOT NULL
    );`;
    expect(() => {
      indexer.getTableNameToDefinitionNamesMapping(duplicateTableSchema);
    }).toThrow('Table posts already exists in schema. Table names must be unique. Quotes are not allowed as a differentiator between table names.');

    // Test that schema with no tables throws an error
    expect(() => {
      indexer.getTableNameToDefinitionNamesMapping('');
    }).toThrow('Schema does not have any tables. There should be at least one table.');
  });

  test('GetTableNameToDefinitionNamesMapping works for mixed quotes schema', async () => {
    const indexer = new Indexer(defaultIndexerBehavior);

    const tableNameToDefinitionNamesMapping = indexer.getTableNameToDefinitionNamesMapping(CASE_SENSITIVE_SCHEMA);
    const tableNames = [...tableNameToDefinitionNamesMapping.keys()];
    const originalTableNames = tableNames.map((tableName) => tableNameToDefinitionNamesMapping.get(tableName)?.originalTableName);
    expect(tableNames).toStrictEqual(['Posts', 'CommentsTable']);
    expect(originalTableNames).toStrictEqual(['Posts', '"CommentsTable"']);

    // Spot check quoting for columnNames
    const postsColumnNames = tableNameToDefinitionNamesMapping.get('Posts')?.originalColumnNames;
    const commentsColumnNames = tableNameToDefinitionNamesMapping.get('CommentsTable')?.originalColumnNames;
    expect(postsColumnNames?.get('id')).toStrictEqual('"id"');
    expect(postsColumnNames?.get('AccountId')).toStrictEqual('"AccountId"');
    expect(postsColumnNames?.get('BlockHeight')).toStrictEqual('BlockHeight');
    expect(commentsColumnNames?.get('accountId')).toStrictEqual('"accountId"');
    expect(commentsColumnNames?.get('blockHeight')).toStrictEqual('blockHeight');
  });

  test('GetSchemaLookup works for mixed quotes schema', async () => {
    const indexer = new Indexer(defaultIndexerBehavior);

    const schemaLookup = indexer.getTableNameToDefinitionNamesMapping(CASE_SENSITIVE_SCHEMA);
    const tableNames = [...schemaLookup.keys()];
    const originalTableNames = tableNames.map((tableName) => schemaLookup.get(tableName)?.originalTableName);
    expect(tableNames).toStrictEqual(['Posts', 'CommentsTable']);
    expect(originalTableNames).toStrictEqual(['Posts', '"CommentsTable"']);

    // Spot check quoting for columnNames
    expect(schemaLookup.get('Posts')?.originalColumnNames.get('id')).toStrictEqual('"id"');
    expect(schemaLookup.get('Posts')?.originalColumnNames.get('AccountId')).toStrictEqual('"AccountId"');
    expect(schemaLookup.get('Posts')?.originalColumnNames.get('BlockHeight')).toStrictEqual('BlockHeight');
    expect(schemaLookup.get('CommentsTable')?.originalColumnNames.get('accountId')).toStrictEqual('"accountId"');
    expect(schemaLookup.get('CommentsTable')?.originalColumnNames.get('blockHeight')).toStrictEqual('blockHeight');
  });

  test('SanitizeTableName works properly on many test cases', async () => {
    const indexer = new Indexer(defaultIndexerBehavior, undefined, undefined, undefined,undefined, config);

    expect(indexer.sanitizeTableName('table_name')).toStrictEqual('TableName');
    expect(indexer.sanitizeTableName('tablename')).toStrictEqual('Tablename'); // name is not capitalized
    expect(indexer.sanitizeTableName('table name')).toStrictEqual('TableName');
    expect(indexer.sanitizeTableName('table!name!')).toStrictEqual('TableName');
    expect(indexer.sanitizeTableName('123TABle')).toStrictEqual('_123TABle'); // underscore at beginning
    expect(indexer.sanitizeTableName('123_tABLE')).toStrictEqual('_123TABLE'); // underscore at beginning, capitalization
    expect(indexer.sanitizeTableName('some-table_name')).toStrictEqual('SomeTableName');
    expect(indexer.sanitizeTableName('!@#$%^&*()table@)*&(%#')).toStrictEqual('Table'); // All special characters removed
    expect(indexer.sanitizeTableName('T_name')).toStrictEqual('TName');
    expect(indexer.sanitizeTableName('_table')).toStrictEqual('Table'); // Starting underscore was removed
  });

  test('indexer fails to build context.db due to collision on sanitized table names', async () => {
    const indexer = new Indexer(defaultIndexerBehavior, { DmlHandler: genericMockDmlHandler }, undefined, undefined,undefined, config);

    const schemaWithDuplicateSanitizedTableNames = `CREATE TABLE
    "test table" (
      "id" SERIAL NOT NULL
    );
    CREATE TABLE "test!table" (
      "id" SERIAL NOT NULL
    );`;

    // Does not outright throw an error but instead returns an empty object
    expect(indexer.buildDatabaseContext('test_account', 'test_schema_name', schemaWithDuplicateSanitizedTableNames, 1, []))
      .toStrictEqual({});
  });

  test('indexer builds context and inserts an objects into existing table', async () => {
    const mockDmlHandlerInstance: any = { insert: jest.fn().mockReturnValue([{ colA: 'valA' }, { colA: 'valA' }]) };
    const mockDmlHandler: any = {
      create: jest.fn().mockImplementation(() => {
        return mockDmlHandlerInstance;
      })
    };

    const indexer = new Indexer(defaultIndexerBehavior, {
      fetch: genericMockFetch as unknown as typeof fetch,
      DmlHandler: mockDmlHandler,
    }, genericDbCredentials, mockDmlHandlerInstance, undefined,config);
    const context = indexer.buildContext(SOCIAL_SCHEMA, 'morgs.near/social_feed1', 1, 'postgres', []);

    const objToInsert = [{
      account_id: 'morgs_near',
      block_height: 1,
      receipt_id: 'abc',
      content: 'test',
      block_timestamp: 800,
      accounts_liked: JSON.stringify(['cwpuzzles.near', 'devbose.near'])
    },
    {
      account_id: 'morgs_near',
      block_height: 2,
      receipt_id: 'abc',
      content: 'test',
      block_timestamp: 801,
      accounts_liked: JSON.stringify(['cwpuzzles.near'])
    }];

    const result = await context.db.Posts.insert(objToInsert);
    expect(result.length).toEqual(2);
  });

  test('indexer builds context and does simultaneous upserts', async () => {
    const mockPgClient = {
      query: jest.fn().mockReturnValue({ rows: [] }),
      format: jest.fn().mockReturnValue('mock')
    } as unknown as PgClient;
    const dmlHandlerInstance: any = DmlHandler.create(genericDbCredentials, mockPgClient);
    const upsertSpy = jest.spyOn(dmlHandlerInstance, 'upsert');
    const mockDmlHandler: any = {
      create: jest.fn().mockReturnValue(dmlHandlerInstance)
    };
    const indexer = new Indexer(defaultIndexerBehavior, {
      fetch: genericMockFetch as unknown as typeof fetch,
      DmlHandler: mockDmlHandler,
    }, genericDbCredentials, dmlHandlerInstance, undefined, config);
    const context = indexer.buildContext(SOCIAL_SCHEMA, 'morgs.near/social_feed1', 1, 'postgres', []);
    const promises = [];

    for (let i = 1; i <= 100; i++) {
      const promise = context.db.Posts.upsert(
        {
          account_id: 'morgs_near',
          block_height: i,
          receipt_id: 'abc',
          content: 'test_content',
          block_timestamp: 800,
          accounts_liked: JSON.stringify(['cwpuzzles.near', 'devbose.near'])
        },
        ['account_id', 'block_height'],
        ['content', 'block_timestamp']
      );
      promises.push(promise);
    }
    await Promise.all(promises);

    expect(upsertSpy).toHaveBeenCalledTimes(100);
  });

  test('indexer builds context and selects objects from existing table', async () => {
    const selectFn = jest.fn();
    selectFn.mockImplementation((...args) => {
      // Expects limit to be last parameter
      return args[args.length - 1] === null ? [{ colA: 'valA' }, { colA: 'valA' }] : [{ colA: 'valA' }];
    });
    const mockDmlHandlerInstance: any = { select: selectFn };
    const mockDmlHandler: any = {
      create: jest.fn().mockImplementation(() => {
        return mockDmlHandlerInstance;
      })
    };

    const indexer = new Indexer(defaultIndexerBehavior, {
      fetch: genericMockFetch as unknown as typeof fetch,
      DmlHandler: mockDmlHandler
    }, genericDbCredentials, mockDmlHandlerInstance, undefined, config);
    const context = indexer.buildContext(SOCIAL_SCHEMA, 'morgs.near/social_feed1', 1, 'postgres', []);

    const objToSelect = {
      account_id: 'morgs_near',
      receipt_id: 'abc',
    };
    const result = await context.db.Posts.select(objToSelect);
    expect(result.length).toEqual(2);
    const resultLimit = await context.db.Posts.select(objToSelect, 1);
    expect(resultLimit.length).toEqual(1);
  });

  test('indexer builds context and updates multiple objects from existing table', async () => {
    const mockDmlHandlerInstance: any = {
      update: jest.fn().mockImplementation((_, __, whereObj, updateObj) => {
        if (whereObj.account_id === 'morgs_near' && updateObj.content === 'test_content') {
          return [{ colA: 'valA' }, { colA: 'valA' }];
        }
        return [{}];
      })
    };
    const mockDmlHandler: any = {
      create: jest.fn().mockImplementation(() => {
        return mockDmlHandlerInstance;
      })
    };

    const indexer = new Indexer(defaultIndexerBehavior, {
      fetch: genericMockFetch as unknown as typeof fetch,
      DmlHandler: mockDmlHandler
    }, genericDbCredentials, mockDmlHandlerInstance, undefined, config);
    const context = indexer.buildContext(SOCIAL_SCHEMA, 'morgs.near/social_feed1', 1, 'postgres', []);

    const whereObj = {
      account_id: 'morgs_near',
      receipt_id: 'abc',
    };
    const updateObj = {
      content: 'test_content',
      block_timestamp: 805,
    };
    const result = await context.db.Posts.update(whereObj, updateObj);
    expect(result.length).toEqual(2);
  });

  test('indexer builds context and upserts on existing table', async () => {
    const mockDmlHandlerInstance: any = {
      upsert: jest.fn().mockImplementation((_, __, objects, conflict, update) => {
        if (objects.length === 2 && conflict.includes('account_id') && update.includes('content')) {
          return [{ colA: 'valA' }, { colA: 'valA' }];
        } else if (objects.length === 1 && conflict.includes('account_id') && update.includes('content')) {
          return [{ colA: 'valA' }];
        }
        return [{}];
      })
    };
    const mockDmlHandler: any = {
      create: jest.fn().mockImplementation(() => {
        return mockDmlHandlerInstance;
      })
    };

    const indexer = new Indexer(defaultIndexerBehavior, {
      fetch: genericMockFetch as unknown as typeof fetch,
      DmlHandler: mockDmlHandler
    }, genericDbCredentials, mockDmlHandlerInstance,undefined, config);
    const context = indexer.buildContext(SOCIAL_SCHEMA, 'morgs.near/social_feed1', 1, 'postgres', []);

    const objToInsert = [{
      account_id: 'morgs_near',
      block_height: 1,
      receipt_id: 'abc',
      content: 'test',
      block_timestamp: 800,
      accounts_liked: JSON.stringify(['cwpuzzles.near', 'devbose.near'])
    },
    {
      account_id: 'morgs_near',
      block_height: 2,
      receipt_id: 'abc',
      content: 'test',
      block_timestamp: 801,
      accounts_liked: JSON.stringify(['cwpuzzles.near'])
    }];

    let result = await context.db.Posts.upsert(objToInsert, ['account_id', 'block_height'], ['content', 'block_timestamp']);
    expect(result.length).toEqual(2);
    result = await context.db.Posts.upsert(objToInsert[0], ['account_id', 'block_height'], ['content', 'block_timestamp']);
    expect(result.length).toEqual(1);
  });

  test('indexer builds context and deletes objects from existing table', async () => {
    const mockDmlHandlerInstance: any = { delete: jest.fn().mockReturnValue([{ colA: 'valA' }, { colA: 'valA' }]) };
    const mockDmlHandler: any = {
      create: jest.fn().mockImplementation(() => {
        return mockDmlHandlerInstance;
      })
    };

    const indexer = new Indexer(defaultIndexerBehavior, {
      fetch: genericMockFetch as unknown as typeof fetch,
      DmlHandler: mockDmlHandler
    }, genericDbCredentials, mockDmlHandlerInstance, undefined,config);
    const context = indexer.buildContext(SOCIAL_SCHEMA, 'morgs.near/social_feed1', 1, 'postgres', []);

    const deleteFilter = {
      account_id: 'morgs_near',
      receipt_id: 'abc',
    };
    const result = await context.db.Posts.delete(deleteFilter);
    expect(result.length).toEqual(2);
  });

  test('indexer builds context and verifies all methods generated', async () => {
    const mockDmlHandler: any = {
      create: jest.fn()
    };

    const indexer = new Indexer(defaultIndexerBehavior, {
      fetch: genericMockFetch as unknown as typeof fetch,
      DmlHandler: mockDmlHandler
    }, genericDbCredentials, undefined,undefined, config);
    const context = indexer.buildContext(STRESS_TEST_SCHEMA, 'morgs.near/social_feed1', 1, 'postgres', []);

    expect(Object.keys(context.db)).toStrictEqual([
      'CreatorQuest',
      'ComposerQuest',
      'ContractorQuest',
      'Posts',
      'Comments',
      'PostLikes',
      'MyTable1',
      'AnotherTable',
      'ThirdTable',
      'YetAnotherTable']);
    expect(Object.keys(context.db.CreatorQuest)).toStrictEqual([
      'insert',
      'select',
      'update',
      'upsert',
      'delete']);
    expect(Object.keys(context.db.PostLikes)).toStrictEqual([
      'insert',
      'select',
      'update',
      'upsert',
      'delete']);
    expect(Object.keys(context.db.MyTable1)).toStrictEqual([
      'insert',
      'select',
      'update',
      'upsert',
      'delete']);
  });

  test('indexer builds context and returns empty array if failed to generate db methods', async () => {
    const mockDmlHandler: any = {
      create: jest.fn()
    };

    const indexer = new Indexer(defaultIndexerBehavior, {
      fetch: genericMockFetch as unknown as typeof fetch,
      DmlHandler: mockDmlHandler
    }, genericDbCredentials, undefined,undefined, config);
    const context = indexer.buildContext('', 'morgs.near/social_feed1', 1, 'postgres', []);

    expect(Object.keys(context.db)).toStrictEqual([]);
  });

  test('Indexer.runFunctions() allows imperative execution of GraphQL operations', async () => {
    const postId = 1;
    const commentId = 2;
    const blockHeight = 82699904;
    const mockFetch = jest.fn()
      .mockReturnValueOnce({ // starting log
        status: 200,
        json: async () => ({
          data: {
            indexer_log_store: [
              {
                id: '12345',
              },
            ],
          },
        }),
      })
      .mockReturnValueOnce({
        status: 200,
        json: async () => ({
          errors: null,
        }),
      })
      .mockReturnValueOnce({ // query
        status: 200,
        json: async () => ({
          data: {
            posts: [
              {
                id: postId,
              },
            ],
          },
        }),
      })
      .mockReturnValueOnce({ // mutation
        status: 200,
        json: async () => ({
          data: {
            insert_comments: {
              returning: {
                id: commentId,
              },
            },
          },
        }),
      })
      .mockReturnValueOnce({
        status: 200,
        json: async () => ({
          errors: null,
        }),
      });

    const mockBlock = Block.fromStreamerMessage({
      block: {
        chunks: [0],
        header: {
          height: blockHeight
        }
      },
      shards: {}
    } as unknown as StreamerMessage) as unknown as Block;
    const indexer = new Indexer(defaultIndexerBehavior, { fetch: mockFetch as unknown as typeof fetch, provisioner: genericProvisioner, DmlHandler: genericMockDmlHandler }, undefined, undefined,undefined, config);

    const functions: Record<string, any> = {};
    functions['buildnear.testnet/test'] = {
      code: `
            const { posts } = await context.graphql(\`
                query {
                    posts(where: { id: { _eq: 1 } }) {
                        id
                    }
                }
            \`);

            if (!posts || posts.length === 0) {
                return;
            }

            const [post] = posts;

            const { insert_comments: { returning: { id } } } = await context.graphql(\`
                mutation {
                    insert_comments(
                        objects: {account_id: "morgs.near", block_height: \${block.blockHeight}, content: "cool post", post_id: \${post.id}}
                    ) {
                        returning {
                            id
                        }
                    }
                }
            \`);

            return (\`Created comment \${id} on post \${post.id}\`)
        `,
      schema: SIMPLE_SCHEMA
    };

    await indexer.runFunctions(mockBlock, functions, false);

    expect(mockFetch.mock.calls).toMatchSnapshot();
  });

  test('Indexer.runFunctions() console.logs', async () => {
    const logs: string[] = [];
    const context = {
      log: (...m: string[]) => {
        logs.push(...m);
      }
    };
    const vm = new VM();
    vm.freeze(context, 'context');
    vm.freeze(context, 'console');
    await vm.run('console.log("hello", "brave new"); context.log("world")');
    expect(logs).toEqual(['hello', 'brave new', 'world']);
  });

  test('Errors thrown in VM can be caught outside the VM', async () => {
    const vm = new VM();
    expect(() => {
      vm.run("throw new Error('boom')");
    }).toThrow('boom');
  });

  test('Indexer.runFunctions() catches errors', async () => {
    const mockFetch = jest.fn(() => ({
      status: 200,
      json: async () => ({
        errors: null,
      }),
    }));
    const blockHeight = 456;
    const mockBlock = Block.fromStreamerMessage({
      block: {
        chunks: [0],
        header: {
          height: blockHeight
        }
      },
      shards: {}
    } as unknown as StreamerMessage) as unknown as Block;
    const indexer = new Indexer(defaultIndexerBehavior, { fetch: mockFetch as unknown as typeof fetch, provisioner: genericProvisioner, DmlHandler: genericMockDmlHandler }, undefined, undefined, undefined,config);

    const functions: Record<string, any> = {};
    functions['buildnear.testnet/test'] = {
      code: `
            throw new Error('boom');
        `,
      schema: SIMPLE_SCHEMA
    };

    await expect(indexer.runFunctions(mockBlock, functions, false)).rejects.toThrow(new Error('boom'));
    expect(mockFetch.mock.calls).toMatchSnapshot();
  });

  test('Indexer.runFunctions() provisions a GraphQL endpoint with the specified schema', async () => {
    const blockHeight = 82699904;
    const mockFetch = jest.fn(() => ({
      status: 200,
      json: async () => ({
        errors: null,
      }),
    }));
    const mockBlock = Block.fromStreamerMessage({
      block: {
        chunks: [0],
        header: {
          height: blockHeight
        }
      },
      shards: {}
    } as unknown as StreamerMessage) as unknown as Block;
    const provisioner: any = {
      getDatabaseConnectionParameters: jest.fn().mockReturnValue(genericDbCredentials),
      isUserApiProvisioned: jest.fn().mockReturnValue(false),
      provisionUserApi: jest.fn(),
    };
    const indexer = new Indexer(defaultIndexerBehavior, { fetch: mockFetch as unknown as typeof fetch, provisioner, DmlHandler: genericMockDmlHandler }, undefined, undefined, undefined,config);

    const functions = {
      'morgs.near/test': {
        account_id: 'morgs.near',
        function_name: 'test',
        code: '',
        schema: SIMPLE_SCHEMA,
      }
    };
    await indexer.runFunctions(mockBlock, functions, false, { provision: true });

    expect(provisioner.isUserApiProvisioned).toHaveBeenCalledWith('morgs.near', 'test');
    expect(provisioner.provisionUserApi).toHaveBeenCalledTimes(1);
    expect(provisioner.provisionUserApi).toHaveBeenCalledWith(
      'morgs.near',
      'test',
      SIMPLE_SCHEMA
    );
    expect(provisioner.getDatabaseConnectionParameters).toHaveBeenCalledTimes(1);
  });

  test('Indexer.runFunctions() skips provisioning if the endpoint exists', async () => {
    const blockHeight = 82699904;
    const mockFetch = jest.fn(() => ({
      status: 200,
      json: async () => ({
        errors: null,
      }),
    }));
    const mockBlock = Block.fromStreamerMessage({
      block: {
        chunks: [0],
        header: {
          height: blockHeight
        }
      },
      shards: {}
    } as unknown as StreamerMessage) as unknown as Block;
    const provisioner: any = {
      getDatabaseConnectionParameters: jest.fn().mockReturnValue(genericDbCredentials),
      isUserApiProvisioned: jest.fn().mockReturnValue(true),
      provisionUserApi: jest.fn(),
    };
    const indexer = new Indexer(defaultIndexerBehavior, { fetch: mockFetch as unknown as typeof fetch, provisioner, DmlHandler: genericMockDmlHandler }, undefined, undefined, undefined,config);

    const functions: Record<string, any> = {
      'morgs.near/test': {
        code: '',
        schema: SIMPLE_SCHEMA,
      }
    };
    await indexer.runFunctions(mockBlock, functions, false, { provision: true });

    expect(provisioner.provisionUserApi).not.toHaveBeenCalled();
    expect(provisioner.getDatabaseConnectionParameters).toHaveBeenCalledTimes(1);
  });

  test('Indexer.runFunctions() skips database credentials fetch second time onward', async () => {
    const blockHeight = 82699904;
    const mockFetch = jest.fn(() => ({
      status: 200,
      json: async () => ({
        errors: null,
      }),
    }));
    const mockBlock = Block.fromStreamerMessage({
      block: {
        chunks: [0],
        header: {
          height: blockHeight
        }
      },
      shards: {}
    } as unknown as StreamerMessage) as unknown as Block;
    const provisioner: any = {
      getDatabaseConnectionParameters: jest.fn().mockReturnValue(genericDbCredentials),
      isUserApiProvisioned: jest.fn().mockReturnValue(true),
      provisionUserApi: jest.fn(),
    };
    const indexer = new Indexer(defaultIndexerBehavior, { fetch: mockFetch as unknown as typeof fetch, provisioner, DmlHandler: genericMockDmlHandler }, undefined, undefined, undefined,config);

    const functions: Record<string, any> = {
      'morgs.near/test': {
        code: '',
        schema: SIMPLE_SCHEMA,
      }
    };
    await indexer.runFunctions(mockBlock, functions, false, { provision: true });
    await indexer.runFunctions(mockBlock, functions, false, { provision: true });
    await indexer.runFunctions(mockBlock, functions, false, { provision: true });

    expect(provisioner.provisionUserApi).not.toHaveBeenCalled();
    expect(provisioner.getDatabaseConnectionParameters).toHaveBeenCalledTimes(1);
  });

  test('Indexer.runFunctions() supplies the required role to the GraphQL endpoint', async () => {
    const blockHeight = 82699904;
    const mockFetch = jest.fn(() => ({
      status: 200,
      json: async () => ({
        errors: null,
      }),
    }));
    const mockBlock = Block.fromStreamerMessage({
      block: {
        chunks: [0],
        header: {
          height: blockHeight
        }
      },
      shards: {}
    } as unknown as StreamerMessage) as unknown as Block;
    const provisioner: any = {
      getDatabaseConnectionParameters: jest.fn().mockReturnValue(genericDbCredentials),
      isUserApiProvisioned: jest.fn().mockReturnValue(true),
      provisionUserApi: jest.fn(),
    };
    const indexer = new Indexer(defaultIndexerBehavior, { fetch: mockFetch as unknown as typeof fetch, provisioner, DmlHandler: genericMockDmlHandler }, undefined, undefined, undefined,config);

    const functions: Record<string, any> = {
      'morgs.near/test': {
        code: `
                    context.graphql(\`mutation { set(functionName: "buildnear.testnet/test", key: "height", data: "\${block.blockHeight}")}\`);
                `,
        schema: SIMPLE_SCHEMA,
      }
    };
    await indexer.runFunctions(mockBlock, functions, false, { provision: true });

    expect(provisioner.provisionUserApi).not.toHaveBeenCalled();
    expect(mockFetch.mock.calls).toMatchSnapshot();
    expect(provisioner.getDatabaseConnectionParameters).toHaveBeenCalledTimes(1);
  });

  test('Indexer.runFunctions() logs provisioning failures', async () => {
    const blockHeight = 82699904;
    const mockFetch = jest.fn(() => ({
      status: 200,
      json: async () => ({
        errors: null,
      }),
    }));
    const mockBlock = Block.fromStreamerMessage({
      block: {
        chunks: [0],
        header: {
          height: blockHeight
        }
      },
      shards: {}
    } as unknown as StreamerMessage) as unknown as Block;
    const error = new Error('something went wrong with provisioning');
    const provisioner: any = {
      getDatabaseConnectionParameters: jest.fn().mockReturnValue(genericDbCredentials),
      isUserApiProvisioned: jest.fn().mockReturnValue(false),
      provisionUserApi: jest.fn().mockRejectedValue(error),
    };
    const indexer = new Indexer(defaultIndexerBehavior, { fetch: mockFetch as unknown as typeof fetch, provisioner, DmlHandler: genericMockDmlHandler }, undefined, undefined, undefined,config);

    const functions: Record<string, any> = {
      'morgs.near/test': {
        code: `
                    context.graphql(\`mutation { set(functionName: "buildnear.testnet/test", key: "height", data: "\${block.blockHeight}")}\`);
                `,
        schema: 'schema',
      }
    };

    await expect(indexer.runFunctions(mockBlock, functions, false, { provision: true })).rejects.toThrow(error);
    expect(mockFetch.mock.calls).toMatchSnapshot();
    expect(provisioner.getDatabaseConnectionParameters).not.toHaveBeenCalled();
  });

  test('Indexer log level respected by writeLog', async () => {
    const mockFetchDebug = jest.fn(() => ({
      status: 200,
      json: async () => ({
        errors: null,
      }),
    }));
    const mockFetchInfo = jest.fn(() => ({
      status: 200,
      json: async () => ({
        errors: null,
      }),
    }));
    const mockFetchError = jest.fn(() => ({
      status: 200,
      json: async () => ({
        errors: null,
      }),
    }));
    const blockHeight = 456;
    const mockBlock = Block.fromStreamerMessage({
      block: {
        chunks: [],
        header: {
          height: blockHeight
        }
      },
      shards: {}
    } as unknown as StreamerMessage) as unknown as Block;
    const functions: Record<string, any> = {};
    functions['buildnear.testnet/test'] = {
      code: `
            console.debug('debug log');
            console.log('info log');
            console.error('error log');
            await context.db.Posts.select({
              account_id: 'morgs_near',
              receipt_id: 'abc',
            });
        `,
      schema: SIMPLE_SCHEMA
    };
    const mockDmlHandler: any = {
      create: jest.fn().mockImplementation(() => {
        return { select: jest.fn() };
      })
    };

    const indexerDebug = new Indexer(
      { log_level: LogLevel.DEBUG },
      { fetch: mockFetchDebug as unknown as typeof fetch, provisioner: genericProvisioner, DmlHandler: mockDmlHandler },
      undefined,
      undefined,
      undefined,
      config
    );
    const indexerInfo = new Indexer(
      { log_level: LogLevel.INFO },
      { fetch: mockFetchInfo as unknown as typeof fetch, provisioner: genericProvisioner, DmlHandler: mockDmlHandler },
      undefined,
      undefined,
      undefined,
      config
    );
    const indexerError = new Indexer(
      { log_level: LogLevel.ERROR },
      { fetch: mockFetchError as unknown as typeof fetch, provisioner: genericProvisioner, DmlHandler: mockDmlHandler },
      undefined,
      undefined,
      undefined,
      config
    );

    await indexerDebug.runFunctions(mockBlock, functions, false);
    await indexerInfo.runFunctions(mockBlock, functions, false);
    await indexerError.runFunctions(mockBlock, functions, false);

    // There are 1 set status (no log level), 1 run function log (info level), and 1 set function state (no log level) made each run
    expect(mockFetchDebug.mock.calls).toMatchSnapshot();
    expect(mockFetchDebug).toHaveBeenCalledTimes(7); // 4 logs + 3 graphql calls

    expect(mockFetchInfo.mock.calls).toMatchSnapshot();
    expect(mockFetchInfo).toHaveBeenCalledTimes(5); // 2 logs + 2 graphql call

    expect(mockFetchError.mock.calls).toMatchSnapshot();
    expect(mockFetchError).toHaveBeenCalledTimes(3); // 1 log + 2 graphql call
  });

  test('does not attach the hasura admin secret header when no role specified', async () => {
    const mockFetch = jest.fn()
      .mockResolvedValueOnce({
        status: 200,
        json: async () => ({
          data: {}
        })
      });
    const indexer = new Indexer(defaultIndexerBehavior, { fetch: mockFetch as unknown as typeof fetch, DmlHandler: genericMockDmlHandler }, undefined, undefined,undefined, config);
    // @ts-expect-error legacy test
    const context = indexer.buildContext(SIMPLE_SCHEMA, INDEXER_NAME, 1, null);

    const mutation = `
            mutation {
                newGreeting(greeting: "howdy") {
                    success
                }
            }
        `;

    await context.graphql(mutation);

    expect(mockFetch.mock.calls[0]).toEqual([
            `${config.hasuraEndpoint}/v1/graphql`,
            {
              method: 'POST',
              headers: {
                'Content-Type': 'application/json',
                'X-Hasura-Use-Backend-Only-Permissions': 'true',
              },
              body: JSON.stringify({ query: mutation })
            }
    ]);
  });

  test('attaches the backend only header to requests to hasura', async () => {
    const mockFetch = jest.fn()
      .mockResolvedValueOnce({
        status: 200,
        json: async () => ({
          data: {}
        })
      });
    const role = 'morgs_near';
    const indexer = new Indexer(defaultIndexerBehavior, { fetch: mockFetch as unknown as typeof fetch, DmlHandler: genericMockDmlHandler }, undefined, undefined,undefined, config);
    const context = indexer.buildContext(SIMPLE_SCHEMA, INDEXER_NAME, 1, HASURA_ROLE, []);

    const mutation = `
            mutation {
                newGreeting(greeting: "howdy") {
                    success
                }
            }
        `;

    await context.graphql(mutation);

    expect(mockFetch.mock.calls[0]).toEqual([
            `${config.hasuraEndpoint}/v1/graphql`,
            {
              method: 'POST',
              headers: {
                'Content-Type': 'application/json',
                'X-Hasura-Use-Backend-Only-Permissions': 'true',
                'X-Hasura-Role': role,
                'X-Hasura-Admin-Secret': config.hasuraAdminSecret
              },
              body: JSON.stringify({ query: mutation })
            }
    ]);
  });
});<|MERGE_RESOLUTION|>--- conflicted
+++ resolved
@@ -403,19 +403,8 @@
     ]);
   });
 
-<<<<<<< HEAD
-  test('GetTables works for a variety of input schemas', async () => {
-    const indexer = new Indexer(defaultIndexerBehavior, undefined, undefined, undefined,  undefined, config);
-
-    const simpleSchemaTables = indexer.getTableNames(SIMPLE_SCHEMA);
-    expect(simpleSchemaTables).toStrictEqual(['posts']);
-
-    const socialSchemaTables = indexer.getTableNames(SOCIAL_SCHEMA);
-    expect(socialSchemaTables).toStrictEqual(['posts', 'comments', 'post_likes']);
-=======
   test('GetTableNameToDefinitionNamesMapping works for a variety of input schemas', async () => {
     const indexer = new Indexer(defaultIndexerBehavior);
->>>>>>> 4e1ac2f5
 
     const tableNameToDefinitionNamesMapping = indexer.getTableNameToDefinitionNamesMapping(STRESS_TEST_SCHEMA);
     expect([...tableNameToDefinitionNamesMapping.keys()]).toStrictEqual([

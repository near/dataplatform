--- conflicted
+++ resolved
@@ -57,11 +57,8 @@
   private readonly deps: Dependencies;
 
   private database_connection_parameters: DatabaseConnectionParameters | undefined;
-<<<<<<< HEAD
   private indexer_logger: IndexerLogger | undefined;
-=======
   private dml_handler: DmlHandler | undefined;
->>>>>>> b7d43e1b
 
   constructor (
     indexerBehavior: IndexerBehavior,
@@ -127,14 +124,8 @@
         // Cache database credentials after provisioning
         const credentialsFetchSpan = this.tracer.startSpan('fetch database connection parameters');
         try {
-<<<<<<< HEAD
           this.database_connection_parameters = this.database_connection_parameters ?? await this.deps.provisioner.getDatabaseConnectionParameters(hasuraRoleName) as DatabaseConnectionParameters;
           this.indexer_logger ??= new IndexerLogger(functionName, this.database_connection_parameters);
-=======
-          this.database_connection_parameters = this.database_connection_parameters ??
-            await this.deps.provisioner.getDatabaseConnectionParameters(hasuraRoleName);
-          this.dml_handler = this.dml_handler ?? this.deps.DmlHandler.create(this.database_connection_parameters as DatabaseConnectionParameters);
->>>>>>> b7d43e1b
         } catch (e) {
           const error = e as Error;
           simultaneousPromises.push(this.writeLogOld(LogLevel.ERROR, functionName, blockHeight, 'Failed to get database connection parameters', error.message));
@@ -310,13 +301,8 @@
     try {
       const tables = this.getTableNames(schema);
       const sanitizedTableNames = new Set<string>();
-<<<<<<< HEAD
-      assert(this.database_connection_parameters !== undefined, 'Database connection parameters are not set');
-      const dmlHandler: DmlHandler = this.deps.DmlHandler.create(this.database_connection_parameters);
-=======
       const dmlHandler = this.dml_handler as DmlHandler;
 
->>>>>>> b7d43e1b
       // Generate and collect methods for each table name
       const result = tables.reduce((prev, tableName) => {
         // Generate sanitized table name and ensure no conflict

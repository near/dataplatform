import fetch, { type Response } from 'node-fetch';
import { VM } from 'vm2';
import * as lakePrimitives from '@near-lake/primitives';
import { Parser } from 'node-sql-parser';
import { trace, type Span } from '@opentelemetry/api';

import logger from '../logger';
import Provisioner from '../provisioner';
import DmlHandler from '../dml-handler/dml-handler';
import LogEntry, { LogLevel } from '../indexer-meta/log-entry';
import type IndexerConfig from '../indexer-config';
import { type PostgresConnectionParams } from '../pg-client';
import IndexerMeta, { IndexerStatus } from '../indexer-meta';

interface Dependencies {
  fetch: typeof fetch
  provisioner: Provisioner
  dmlHandler?: DmlHandler
  indexerMeta?: IndexerMeta
  parser: Parser
};

interface Context {
  graphql: (operation: string, variables?: Record<string, any>) => Promise<any>
  set: (key: string, value: any) => Promise<any>
  debug: (message: string) => Promise<void>
  log: (message: string) => Promise<void>
  warn: (message: string) => Promise<void>
  error: (message: string) => Promise<void>
  fetchFromSocialApi: (path: string, options?: any) => Promise<any>
  db: Record<string, Record<string, (...args: any[]) => any>>
}

export interface TableDefinitionNames {
  originalTableName: string
  originalColumnNames: Map<string, string>
}

interface Config {
  hasuraAdminSecret: string
  hasuraEndpoint: string
}

const defaultConfig: Config = {
  hasuraAdminSecret: process.env.HASURA_ADMIN_SECRET,
  hasuraEndpoint: process.env.HASURA_ENDPOINT,
};

export default class Indexer {
  DEFAULT_HASURA_ROLE: string;
  IS_FIRST_EXECUTION: boolean = true;
  tracer = trace.getTracer('queryapi-runner-indexer');

  private readonly logger: typeof logger;
  private readonly deps: Dependencies;
  private database_connection_parameters: PostgresConnectionParams | undefined;
  private currentStatus?: string;

  constructor (
    private readonly indexerConfig: IndexerConfig,
    deps?: Partial<Dependencies>,
    databaseConnectionParameters: PostgresConnectionParams | undefined = undefined,
    private readonly config: Config = defaultConfig,
  ) {
    this.logger = logger.child({ accountId: indexerConfig.accountId, functionName: indexerConfig.functionName, service: this.constructor.name });

    this.DEFAULT_HASURA_ROLE = 'append';
    this.deps = {
      fetch,
      provisioner: new Provisioner(),
      parser: new Parser(),
      ...deps,
    };
    this.database_connection_parameters = databaseConnectionParameters;
  }

  async execute (
    block: lakePrimitives.Block
  ): Promise<string[]> {
    const blockHeight: number = block.blockHeight;

    const lag = Date.now() - Math.floor(Number(block.header().timestampNanosec) / 1000000);

    const simultaneousPromises: Array<Promise<any>> = [];
    const allMutations: string[] = [];
    const logEntries: LogEntry[] = [];

    try {
      const runningMessage = `Running function ${this.indexerConfig.fullName()} on block ${blockHeight}, lag is: ${lag?.toString()}ms from block timestamp`;
      simultaneousPromises.push(this.writeLogOld(LogLevel.INFO, blockHeight, runningMessage));

      try {
        if (!await this.deps.provisioner.fetchUserApiProvisioningStatus(this.indexerConfig)) {
          await this.setStatus(blockHeight, IndexerStatus.PROVISIONING);
          simultaneousPromises.push(this.writeLogOld(LogLevel.INFO, blockHeight, 'Provisioning endpoint: starting'));
          const provisionStartLogEntry = LogEntry.systemInfo('Provisioning endpoint: starting', blockHeight);
          logEntries.push(provisionStartLogEntry);
          await this.deps.provisioner.provisionUserApi(this.indexerConfig);
          simultaneousPromises.push(this.writeLogOld(LogLevel.INFO, blockHeight, 'Provisioning endpoint: successful'));
          const provisionSuccessLogEntry = LogEntry.systemInfo('Provisioning endpoint: successful', blockHeight);
          logEntries.push(provisionSuccessLogEntry);
        }
        await this.deps.provisioner.provisionLogsAndMetadataIfNeeded(this.indexerConfig);
        await this.deps.provisioner.ensureConsistentHasuraState(this.indexerConfig);
      } catch (e) {
        const error = e as Error;
        if (this.IS_FIRST_EXECUTION) {
          console.error(`Provisioning endpoint: failure:${error.message}`, error);
        }
        simultaneousPromises.push(this.writeLogOld(LogLevel.ERROR, blockHeight, `Provisioning endpoint failure: ${error.message}`));
        const provisionFailureLogEntry = LogEntry.systemError(`Provisioning endpoint failure: ${error.message}`, blockHeight);
        logEntries.push(provisionFailureLogEntry);
        throw error;
      }

      const runningLogEntry = LogEntry.systemInfo(runningMessage, blockHeight);
      logEntries.push(runningLogEntry);
      // Cache database credentials after provisioning
      const credentialsFetchSpan = this.tracer.startSpan('fetch database connection parameters');
      try {
        this.database_connection_parameters ??= await this.deps.provisioner.getPgBouncerConnectionParameters(this.indexerConfig.hasuraRoleName());
        this.deps.indexerMeta ??= new IndexerMeta(this.indexerConfig, this.database_connection_parameters);
        this.deps.dmlHandler ??= new DmlHandler(this.database_connection_parameters);
      } catch (e) {
        const error = e as Error;
        await this.writeLogOld(LogLevel.ERROR, blockHeight, 'Failed to get database connection parameters', error.message);
        const databaseErrorLogEntry = LogEntry.systemError('Failed to get database connection parameters', blockHeight);
        logEntries.push(databaseErrorLogEntry);
        throw error;
      } finally {
        credentialsFetchSpan.end();
      }

      const resourceCreationSpan = this.tracer.startSpan('prepare vm and context to run indexer code');
      simultaneousPromises.push(this.setStatus(blockHeight, IndexerStatus.RUNNING));
      const vm = new VM({ allowAsync: true });
      const context = this.buildContext(blockHeight, logEntries);

      vm.freeze(block, 'block');
      vm.freeze(lakePrimitives, 'primitives');
      vm.freeze(context, 'context');
      vm.freeze(context, 'console'); // provide console.log via context.log
      resourceCreationSpan.end();

      await this.tracer.startActiveSpan('run indexer code', async (runIndexerCodeSpan: Span) => {
        try {
          const transformedCode = this.transformIndexerFunction();
          await vm.run(transformedCode);
        } catch (e) {
          const error = e as Error;
          simultaneousPromises.push(this.writeLogOld(LogLevel.ERROR, blockHeight, 'Error running IndexerFunction', error.message));
          const indexerErrorLogEntry = LogEntry.systemError('Error running IndexerFunction', blockHeight);
          logEntries.push(indexerErrorLogEntry);
          throw e;
        } finally {
          runIndexerCodeSpan.end();
        }
      });
      simultaneousPromises.push(this.updateIndexerBlockHeight(blockHeight));
    } catch (e) {
      // TODO: Prevent unnecesary reruns of set status
      await this.setStatus(blockHeight, IndexerStatus.FAILING);
      throw e;
    } finally {
      this.IS_FIRST_EXECUTION = false;
      try {
        await Promise.all([...simultaneousPromises, (this.deps.indexerMeta as IndexerMeta).writeLogs(logEntries)]);
      } catch (e) {
        const error = e as Error;
        console.error('Failed to write logs:', error);
      }
    }
    return allMutations;
  }

  buildContext (blockHeight: number, logEntries: LogEntry[]): Context {
    return {
      graphql: async (operation, variables) => {
        const graphqlSpan = this.tracer.startSpan(`Call graphql ${operation.includes('mutation') ? 'mutation' : 'query'} through Hasura`);
        try {
          return await this.runGraphQLQuery(operation, variables, blockHeight, this.indexerConfig.hasuraRoleName());
        } finally {
          graphqlSpan.end();
        }
      },
      set: async (key, value) => {
        const setSpan = this.tracer.startSpan('Call insert mutation through Hasura');
        const mutation = `
          mutation SetKeyValue($function_name: String!, $key: String!, $value: String!) {
            insert_${this.indexerConfig.hasuraRoleName()}_${this.indexerConfig.hasuraRoleName()}_indexer_storage_one(object: {function_name: $function_name, key_name: $key, value: $value} on_conflict: {constraint: indexer_storage_pkey, update_columns: value}) {key_name}
          }`;
        const variables = {
          function_name: this.indexerConfig.fullName(),
          key,
          value: value ? JSON.stringify(value) : null
        };
        try {
          return await this.runGraphQLQuery(mutation, variables, blockHeight, this.indexerConfig.hasuraRoleName());
        } finally {
          setSpan.end();
        }
      },
      debug: async (...log) => {
        const debugLogEntry = LogEntry.systemDebug(log.join(' '), blockHeight);
        return await this.writeLog(debugLogEntry, logEntries);
      },
      log: async (...log) => {
        const infoLogEntry = LogEntry.systemInfo(log.join(' '), blockHeight);
        return await this.writeLog(infoLogEntry, logEntries);
      },
      warn: async (...log) => {
        const warnLogEntry = LogEntry.systemWarn(log.join(' '), blockHeight);
        return await this.writeLog(warnLogEntry, logEntries);
      },
      error: async (...log) => {
        const errorLogEntry = LogEntry.systemError(log.join(' '), blockHeight);
        return await this.writeLog(errorLogEntry, logEntries);
      },
      fetchFromSocialApi: async (path, options) => {
        return await this.deps.fetch(`https://api.near.social${path}`, options);
      },
      db: this.buildDatabaseContext(blockHeight, logEntries)
    };
  }

  private getColumnDefinitionNames (columnDefs: any[]): Map<string, string> {
    const columnDefinitionNames = new Map<string, string>();
    for (const columnDef of columnDefs) {
      if (columnDef.column?.type === 'column_ref') {
        const columnNameDef = columnDef.column.column.expr;
        const actualColumnName = columnNameDef.type === 'double_quote_string' ? `"${columnNameDef.value as string}"` : columnNameDef.value;
        columnDefinitionNames.set(columnNameDef.value, actualColumnName);
      }
    }
    return columnDefinitionNames;
  }

  private retainOriginalQuoting (schema: string, tableName: string): string {
    const createTableQuotedRegex = `\\b(create|CREATE)\\s+(table|TABLE)\\s+"${tableName}"\\s*`;

    if (schema.match(new RegExp(createTableQuotedRegex, 'i'))) {
      return `"${tableName}"`;
    }

    return tableName;
  }

  getTableNameToDefinitionNamesMapping (schema: string): Map<string, TableDefinitionNames> {
    let schemaSyntaxTree = this.deps.parser.astify(schema, { database: 'Postgresql' });
    schemaSyntaxTree = Array.isArray(schemaSyntaxTree) ? schemaSyntaxTree : [schemaSyntaxTree]; // Ensure iterable
    const tableNameToDefinitionNamesMap = new Map<string, TableDefinitionNames>();

    for (const statement of schemaSyntaxTree) {
      if (statement.type === 'create' && statement.keyword === 'table' && statement.table !== undefined) {
        const tableName: string = statement.table[0].table;

        if (tableNameToDefinitionNamesMap.has(tableName)) {
          throw new Error(`Table ${tableName} already exists in schema. Table names must be unique. Quotes are not allowed as a differentiator between table names.`);
        }

        const createDefs = statement.create_definitions ?? [];
        for (const columnDef of createDefs) {
          if (columnDef.column?.type === 'column_ref') {
            const tableDefinitionNames: TableDefinitionNames = {
              originalTableName: this.retainOriginalQuoting(schema, tableName),
              originalColumnNames: this.getColumnDefinitionNames(createDefs)
            };
            tableNameToDefinitionNamesMap.set(tableName, tableDefinitionNames);
          }
        }
      }
    }

    if (tableNameToDefinitionNamesMap.size === 0) {
      throw new Error('Schema does not have any tables. There should be at least one table.');
    }

    return tableNameToDefinitionNamesMap;
  }

  sanitizeTableName (tableName: string): string {
    // Convert to PascalCase
    let pascalCaseTableName = tableName
      // Replace special characters with underscores
      .replace(/[^a-zA-Z0-9_]/g, '_')
      // Makes first letter and any letters following an underscore upper case
      .replace(/^([a-zA-Z])|_([a-zA-Z])/g, (match: string) => match.toUpperCase())
      // Removes all underscores
      .replace(/_/g, '');

    // Add underscore if first character is a number
    if (/^[0-9]/.test(pascalCaseTableName)) {
      pascalCaseTableName = '_' + pascalCaseTableName;
    }

    return pascalCaseTableName;
  }

  buildDatabaseContext (
    blockHeight: number,
    logEntries: LogEntry[],
  ): Record<string, Record<string, (...args: any[]) => any>> {
    try {
      const tableNameToDefinitionNamesMapping = this.getTableNameToDefinitionNamesMapping(this.indexerConfig.schema);
      const tableNames = Array.from(tableNameToDefinitionNamesMapping.keys());
      const sanitizedTableNames = new Set<string>();
      const dmlHandler: DmlHandler = this.deps.dmlHandler as DmlHandler;

      // Generate and collect methods for each table name
      const result = tableNames.reduce((prev, tableName) => {
        // Generate sanitized table name and ensure no conflict
        const sanitizedTableName = this.sanitizeTableName(tableName);
        const tableDefinitionNames: TableDefinitionNames = tableNameToDefinitionNamesMapping.get(tableName) as TableDefinitionNames;
        if (sanitizedTableNames.has(sanitizedTableName)) {
          throw new Error(`Table ${tableName} has the same sanitized name as another table. Special characters are removed to generate context.db methods. Please rename the table.`);
        } else {
          sanitizedTableNames.add(sanitizedTableName);
        }

        // Generate context.db methods for table
        const funcForTable = {
          [`${sanitizedTableName}`]: {
            insert: async (objectsToInsert: any) => {
              return await this.tracer.startActiveSpan('Call context db insert', async (insertSpan: Span) => {
                try {
                  // Write log before calling insert
                  const insertLogEntry = LogEntry.userDebug(`Inserting object ${JSON.stringify(objectsToInsert)} into table ${tableName}`, blockHeight);
                  await this.writeLog(insertLogEntry, logEntries);
                  // Call insert with parameters
                  return await dmlHandler.insert(this.indexerConfig.schemaName(), tableDefinitionNames, Array.isArray(objectsToInsert) ? objectsToInsert : [objectsToInsert]);
                } finally {
                  insertSpan.end();
                }
              });
            },
            select: async (filterObj: any, limit = null) => {
              return await this.tracer.startActiveSpan('Call context db select', async (selectSpan: Span) => {
                try {
                  // Write log before calling select
                  const selectLogEntry = LogEntry.userDebug(`Selecting objects in table ${tableName} with values ${JSON.stringify(filterObj)} with ${limit === null ? 'no' : limit} limit`, blockHeight);
                  await this.writeLog(selectLogEntry, logEntries);
                  // Call select with parameters
                  return await dmlHandler.select(this.indexerConfig.schemaName(), tableDefinitionNames, filterObj, limit);
                } finally {
                  selectSpan.end();
                }
              });
            },
            update: async (filterObj: any, updateObj: any) => {
              return await this.tracer.startActiveSpan('Call context db update', async (updateSpan: Span) => {
                try {
                  // Write log before calling update
                  const updateLogEntry = LogEntry.userDebug(`Updating objects in table ${tableName} that match ${JSON.stringify(filterObj)} with values ${JSON.stringify(updateObj)}`, blockHeight);
                  await this.writeLog(updateLogEntry, logEntries);
                  // Call update with parameters
                  return await dmlHandler.update(this.indexerConfig.schemaName(), tableDefinitionNames, filterObj, updateObj);
                } finally {
                  updateSpan.end();
                }
              });
            },
            upsert: async (objectsToInsert: any, conflictColumns: string[], updateColumns: string[]) => {
              return await this.tracer.startActiveSpan('Call context db upsert', async (upsertSpan: Span) => {
                try {
                  // Write log before calling upsert
                  const upsertLogEntry = LogEntry.userDebug(`Inserting objects into table ${tableName} with values ${JSON.stringify(objectsToInsert)}. Conflict on columns ${conflictColumns.join(', ')} will update values in columns ${updateColumns.join(', ')}`, blockHeight);
                  await this.writeLog(upsertLogEntry, logEntries);
                  // Call upsert with parameters
                  return await dmlHandler.upsert(this.indexerConfig.schemaName(), tableDefinitionNames, Array.isArray(objectsToInsert) ? objectsToInsert : [objectsToInsert], conflictColumns, updateColumns);
                } finally {
                  upsertSpan.end();
                }
              });
            },
            delete: async (filterObj: any) => {
              return await this.tracer.startActiveSpan('Call context db delete', async (deleteSpan: Span) => {
                try {
                  // Write log before calling delete
                  const deleteLogEntry = LogEntry.userDebug(`Deleting objects from table ${tableName} with values ${JSON.stringify(filterObj)}`, blockHeight);
                  await this.writeLog(deleteLogEntry, logEntries);
                  // Call delete with parameters
                  return await dmlHandler.delete(this.indexerConfig.schemaName(), tableDefinitionNames, filterObj);
                } finally {
                  deleteSpan.end();
                }
              });
            }
          }
        };
        return {
          ...prev,
          ...funcForTable
        };
      }, {});
      return result;
    } catch (error) {
<<<<<<< HEAD
      if (!this.IS_FIRST_EXECUTION) {
        this.logger.warn('Caught error when generating context.db methods', error);
        this.IS_FIRST_EXECUTION = true;
=======
      const errorContent = error as { message: string, location: Record<string, any> };
      if (this.IS_FIRST_EXECUTION) {
        console.warn(`${this.indexerConfig.fullName()}: Caught error when generating context.db methods. Building no functions. You can still use other context object methods.\nError: ${errorContent.message}\nLocation: `, errorContent.location);
>>>>>>> 1a877ebc
      }
    }
    return {}; // Default to empty object if error
  }

  async setStatus (blockHeight: number, status: IndexerStatus): Promise<any> {
    if (this.currentStatus === status) {
      return;
    }

    this.currentStatus = status;

    const setStatusMutation = `
      mutation SetStatus($function_name: String, $status: String) {
        insert_indexer_state_one(object: {function_name: $function_name, status: $status, current_block_height: 0 }, on_conflict: { constraint: indexer_state_pkey, update_columns: status }) {
          function_name
          status
        }
      }`;
    const setStatusSpan = this.tracer.startSpan(`set status to ${status} through hasura`);
    try {
      await this.runGraphQLQuery(
        setStatusMutation,
        {
          function_name: this.indexerConfig.fullName(),
          status,
        },
        blockHeight,
        this.DEFAULT_HASURA_ROLE
      );
    } finally {
      setStatusSpan.end();
    }

    // Metadata table possibly unprovisioned when called, so I am not validating indexerMeta yet
    await this.deps.indexerMeta?.setStatus(status);
  }

  async writeLog (logEntry: LogEntry, logEntries: LogEntry[]): Promise<any> {
    logEntries.push(logEntry);
    const { level, blockHeight, message } = logEntry;
    if (blockHeight) {
      return await this.writeLogOld(level, blockHeight, message);
    }
  }

  private async createIndexerMetaIfNotExists (failureMessage: string): Promise<void> {
    if (!this.deps.indexerMeta) {
      try {
        this.database_connection_parameters ??= await this.deps.provisioner.getPgBouncerConnectionParameters(this.indexerConfig.hasuraRoleName());
        this.deps.indexerMeta = new IndexerMeta(this.indexerConfig, this.database_connection_parameters);
      } catch (e) {
        const error = e as Error;
        this.logger.error(failureMessage, e);
        throw error;
      }
    }
  }

  async setStoppedStatus (): Promise<void> {
    await this.createIndexerMetaIfNotExists(`${this.indexerConfig.fullName()}: Failed to get DB params to set status STOPPED for stream`);
    const indexerMeta: IndexerMeta = this.deps.indexerMeta as IndexerMeta;
    await indexerMeta.setStatus(IndexerStatus.STOPPED);
  }

  // onetime use method to allow stream-handler to writeLog into new log table in case of failure
  async callWriteLog (logEntry: LogEntry): Promise<void> {
    await this.createIndexerMetaIfNotExists(`${this.indexerConfig.fullName()}: Failed to get DB params to write crashed worker error log for stream`);
    const indexerMeta: IndexerMeta = this.deps.indexerMeta as IndexerMeta;
    await indexerMeta.writeLogs([logEntry]);
  }

  async updateIndexerBlockHeight (blockHeight: number): Promise<void> {
    const realTimeMutation: string = `
      mutation WriteBlock($function_name: String!, $block_height: numeric!) {
        insert_indexer_state(
          objects: {current_block_height: $block_height, function_name: $function_name}
          on_conflict: {constraint: indexer_state_pkey, update_columns: current_block_height}
        ) {
          returning {
            current_block_height
            function_name
          }
        }
      }`;
    const variables: any = {
      function_name: this.indexerConfig.fullName(),
      block_height: blockHeight,
    };
    const setBlockHeightSpan = this.tracer.startSpan('set last processed block through Hasura');
    try {
      await this.runGraphQLQuery(realTimeMutation, variables, blockHeight, this.DEFAULT_HASURA_ROLE)
        .catch((e: any) => {
          this.logger.error('Error writing function state', e);
        });
    } finally {
      setBlockHeightSpan.end();
    }

    await (this.deps.indexerMeta as IndexerMeta).updateBlockHeight(blockHeight);
  }

  async writeLogOld (logLevel: LogLevel, blockHeight: number, ...message: any[]): Promise<any> {
    if (logLevel < this.indexerConfig.logLevel) {
      return;
    }

    const logMutation = `
      mutation writeLog($function_name: String!, $block_height: numeric!, $message: String!){
          insert_indexer_log_entries_one(object: {function_name: $function_name, block_height: $block_height, message: $message}) {id}
      }`;

    const writeLogSpan = this.tracer.startSpan('Write log through Hasura');
    const parsedMessage: string = message
      .map(m => typeof m === 'object' ? JSON.stringify(m) : m)
      .join(':');

    return await this.runGraphQLQuery(logMutation, { function_name: this.indexerConfig.fullName(), block_height: blockHeight, message: parsedMessage },
      blockHeight, this.DEFAULT_HASURA_ROLE)
      .then((result: any) => {
        return result?.insert_indexer_log_entries_one?.returning?.[0]?.id;
      })
      .catch((e) => {
        this.logger.error('Error writing log in writeLogOld Function', e);
      })
      .finally(() => {
        writeLogSpan.end();
      });
  }

  async runGraphQLQuery (operation: string, variables: any, blockHeight: number, hasuraRoleName: string | null, logError: boolean = true): Promise<any> {
    const response: Response = await this.deps.fetch(`${this.config.hasuraEndpoint}/v1/graphql`, {
      method: 'POST',
      headers: {
        'Content-Type': 'application/json',
        'X-Hasura-Use-Backend-Only-Permissions': 'true',
        ...(hasuraRoleName && {
          'X-Hasura-Role': hasuraRoleName,
          'X-Hasura-Admin-Secret': this.config.hasuraAdminSecret,
        }),
      },
      body: JSON.stringify({
        query: operation,
        ...(variables && { variables }),
      }),
    });

    const { data, errors } = await response.json();

    if (response.status !== 200 || errors) {
      if (logError) {
        const message: string = errors ? errors.map((e: any) => e.message).join(', ') : `HTTP ${response.status} error writing with graphql to indexer storage`;
        const mutation: string =
                    `mutation writeLog($function_name: String!, $block_height: numeric!, $message: String!){
                    insert_indexer_log_entries_one(object: {function_name: $function_name, block_height: $block_height, message: $message}) {
                    id
                  }
                }`;
        try {
          await this.runGraphQLQuery(mutation, { function_name: this.indexerConfig.fullName(), block_height: blockHeight, message }, blockHeight, this.DEFAULT_HASURA_ROLE, false);
        } catch (e) {
          this.logger.error('Error writing log of graphql error', e);
        }
      }
      throw new Error(`Failed to write graphql, http status: ${response.status}, errors: ${JSON.stringify(errors, null, 2)}`);
    }

    return data;
  }

  private enableAwaitTransform (code: string): string {
    return `
      async function f(){
        ${code}
      };
      f();
    `;
  }

  transformIndexerFunction (): string {
    return [
      this.enableAwaitTransform,
    ].reduce((acc, val) => val(acc), this.indexerConfig.code);
  }
}<|MERGE_RESOLUTION|>--- conflicted
+++ resolved
@@ -394,15 +394,8 @@
       }, {});
       return result;
     } catch (error) {
-<<<<<<< HEAD
-      if (!this.IS_FIRST_EXECUTION) {
+      if (this.IS_FIRST_EXECUTION) {
         this.logger.warn('Caught error when generating context.db methods', error);
-        this.IS_FIRST_EXECUTION = true;
-=======
-      const errorContent = error as { message: string, location: Record<string, any> };
-      if (this.IS_FIRST_EXECUTION) {
-        console.warn(`${this.indexerConfig.fullName()}: Caught error when generating context.db methods. Building no functions. You can still use other context object methods.\nError: ${errorContent.message}\nLocation: `, errorContent.location);
->>>>>>> 1a877ebc
       }
     }
     return {}; // Default to empty object if error

import fetch, { type Response } from 'node-fetch';
import { VM } from 'vm2';
import * as lakePrimitives from '@near-lake/primitives';
import { Parser } from 'node-sql-parser';

import Provisioner from '../provisioner';
import DmlHandler from '../dml-handler/dml-handler';
import IndexerLogger from '../indexer-logger/indexer-logger';

import { type IndexerBehavior, Status } from '../stream-handler/stream-handler';
import { type LogEntry, LogType, LogLevel } from '../indexer-logger/indexer-logger';
import { type DatabaseConnectionParameters } from '../provisioner/provisioner';
import { trace, type Span } from '@opentelemetry/api';

interface Dependencies {
  fetch: typeof fetch
  provisioner: Provisioner
  DmlHandler: typeof DmlHandler
  parser: Parser
  IndexerLogger: typeof IndexerLogger
};

interface Context {
  graphql: (operation: string, variables?: Record<string, any>) => Promise<any>
  set: (key: string, value: any) => Promise<any>
  debug: (message: string) => Promise<void>
  log: (message: string) => Promise<void>
  warn: (message: string) => Promise<void>
  error: (message: string) => Promise<void>
  fetchFromSocialApi: (path: string, options?: any) => Promise<any>
  db: Record<string, Record<string, (...args: any[]) => any>>
}

export interface TableDefinitionNames {
  originalTableName: string
  originalColumnNames: Map<string, string>
}

interface IndexerFunction {
  account_id: string
  function_name: string
  provisioned?: boolean
  schema: string
  code: string
}

interface Config {
  hasuraAdminSecret: string
  hasuraEndpoint: string
}

const defaultConfig: Config = {
  hasuraAdminSecret: process.env.HASURA_ADMIN_SECRET,
  hasuraEndpoint: process.env.HASURA_ENDPOINT,
};

export default class Indexer {
  DEFAULT_HASURA_ROLE: string;
  tracer = trace.getTracer('queryapi-runner-indexer');

  private readonly indexer_behavior: IndexerBehavior;
  private readonly deps: Dependencies;

  private database_connection_parameters: DatabaseConnectionParameters | undefined;
  private indexer_logger: IndexerLogger | undefined;
  private dml_handler: DmlHandler | undefined;

  constructor (
    indexerBehavior: IndexerBehavior,
    deps?: Partial<Dependencies>,
    databaseConnectionParameters = undefined,
    dmlHandler = undefined,
    indexerLogger = undefined,
    private readonly config: Config = defaultConfig,
  ) {
    this.DEFAULT_HASURA_ROLE = 'append';
    this.indexer_behavior = indexerBehavior;
    this.deps = {
      fetch,
      provisioner: new Provisioner(),
      DmlHandler,
      parser: new Parser(),
      IndexerLogger,
      ...deps,
    };
    this.database_connection_parameters = databaseConnectionParameters;
    this.dml_handler = dmlHandler;
    this.indexer_logger = indexerLogger;
  }

  async runFunctions (
    block: lakePrimitives.Block,
    functions: Record<string, IndexerFunction>,
    isHistorical: boolean,
    options: { provision?: boolean } = { provision: false }
  ): Promise<string[]> {
    const blockHeight: number = block.blockHeight;

    const lag = Date.now() - Math.floor(Number(block.header().timestampNanosec) / 1000000);

    const simultaneousPromises: Array<Promise<any>> = [];
    const allMutations: string[] = [];
    const logEntries: LogEntry[] = [];

    for (const functionName in functions) {
      try {
        const indexerFunction = functions[functionName];

        const hasuraRoleName = functionName.split('/')[0].replace(/[.-]/g, '_');
        if (options.provision && !indexerFunction.provisioned) {
          try {
            if (!await this.deps.provisioner.fetchUserApiProvisioningStatus(indexerFunction.account_id, indexerFunction.function_name)) {
              await this.setStatus(functionName, blockHeight, 'PROVISIONING');
              simultaneousPromises.push(this.writeLogOld(LogLevel.INFO, functionName, blockHeight, 'Provisioning endpoint: starting'));
              logEntries.push({ blockHeight, logTimestamp: new Date(), logType: LogType.SYSTEM, logLevel: LogLevel.INFO, message: 'Provisioning endpoint: starting' });
              await this.deps.provisioner.provisionUserApi(indexerFunction.account_id, indexerFunction.function_name, indexerFunction.schema);
              simultaneousPromises.push(this.writeLogOld(LogLevel.INFO, functionName, blockHeight, 'Provisioning endpoint: successful'));
              logEntries.push({ blockHeight, logTimestamp: new Date(), logType: LogType.SYSTEM, logLevel: LogLevel.INFO, message: 'Provisioning endpoint: successful' });
            }
          } catch (e) {
            const error = e as Error;
            simultaneousPromises.push(this.writeLogOld(LogLevel.ERROR, functionName, blockHeight, 'Provisioning endpoint: failure', error.message));
            logEntries.push({ blockHeight, logTimestamp: new Date(), logType: LogType.SYSTEM, logLevel: LogLevel.INFO, message: `Provisioning endpoint: failure ${error.message}` });
            throw error;
          }
        }

        const runningMessage = `Running function ${functionName} on block ${blockHeight}, lag is: ${lag?.toString()}ms from block timestamp`;
        simultaneousPromises.push(this.writeLogOld(LogLevel.INFO, functionName, blockHeight, runningMessage));
        logEntries.push({ blockHeight, logTimestamp: new Date(), logType: LogType.SYSTEM, logLevel: LogLevel.INFO, message: runningMessage });
        // Cache database credentials after provisioning
        const credentialsFetchSpan = this.tracer.startSpan('fetch database connection parameters');
        try {
          this.database_connection_parameters ??= await this.deps.provisioner.getDatabaseConnectionParameters(hasuraRoleName) as DatabaseConnectionParameters;
          this.indexer_logger ??= new IndexerLogger(functionName, this.indexer_behavior.log_level, this.database_connection_parameters);
          this.dml_handler ??= this.deps.DmlHandler.create(this.database_connection_parameters);
        } catch (e) {
          const error = e as Error;
          simultaneousPromises.push(this.writeLogOld(LogLevel.ERROR, functionName, blockHeight, 'Failed to get database connection parameters', error.message));
          logEntries.push({ blockHeight, logTimestamp: new Date(), logType: LogType.SYSTEM, logLevel: LogLevel.ERROR, message: `Failed to get database connection parameters ${error.message}` });
          throw error;
        } finally {
          credentialsFetchSpan.end();
        }

        // TODO: Prevent unnecesary reruns of set status
        const resourceCreationSpan = this.tracer.startSpan('prepare vm and context to run indexer code');
        simultaneousPromises.push(this.setStatus(functionName, blockHeight, 'RUNNING'));
<<<<<<< HEAD
        const vm = new VM({ timeout: 20000, allowAsync: true });
        const context = this.buildContext(indexerFunction.schema, functionName, blockHeight, hasuraRoleName, logEntries);
=======
        const vm = new VM({ allowAsync: true });
        const context = this.buildContext(indexerFunction.schema, functionName, blockHeight, hasuraRoleName);
>>>>>>> 4e1ac2f5

        vm.freeze(block, 'block');
        vm.freeze(lakePrimitives, 'primitives');
        vm.freeze(context, 'context');
        vm.freeze(context, 'console'); // provide console.log via context.log
        resourceCreationSpan.end();

        await this.tracer.startActiveSpan('run indexer code', async (runIndexerCodeSpan: Span) => {
          const modifiedFunction = this.transformIndexerFunction(indexerFunction.code);
          try {
            await vm.run(modifiedFunction);
          } catch (e) {
            const error = e as Error;
            simultaneousPromises.push(this.writeLogOld(LogLevel.ERROR, functionName, blockHeight, 'Error running IndexerFunction', error.message));
            logEntries.push({ blockHeight, logTimestamp: new Date(), logType: LogType.SYSTEM, logLevel: LogLevel.ERROR, message: `Error running IndexerFunction ${error.message}` });
            throw e;
          } finally {
            runIndexerCodeSpan.end();
          }
        });
        simultaneousPromises.push(this.writeFunctionState(functionName, blockHeight, isHistorical));
      } catch (e) {
        // TODO: Prevent unnecesary reruns of set status
        await this.setStatus(functionName, blockHeight, Status.FAILING);
        throw e;
      } finally {
        await Promise.all([...simultaneousPromises, this.indexer_logger?.writeLogs(logEntries)]);
      }
    }
    return allMutations;
  }

  enableAwaitTransform (indexerFunction: string): string {
    return `
            async function f(){
                ${indexerFunction}
            };
            f();
    `;
  }

  transformIndexerFunction (indexerFunction: string): string {
    return [
      this.enableAwaitTransform,
    ].reduce((acc, val) => val(acc), indexerFunction);
  }

  buildContext (schema: string, functionName: string, blockHeight: number, hasuraRoleName: string, logEntries: LogEntry[]): Context {
    const functionNameWithoutAccount = functionName.split('/')[1].replace(/[.-]/g, '_');
    const schemaName = functionName.replace(/[^a-zA-Z0-9]/g, '_');
    return {
      graphql: async (operation, variables) => {
        const graphqlSpan = this.tracer.startSpan(`Call graphql ${operation.includes('mutation') ? 'mutation' : 'query'} through Hasura`);
        try {
          return await this.runGraphQLQuery(operation, variables, functionName, blockHeight, hasuraRoleName);
        } finally {
          graphqlSpan.end();
        }
      },
      set: async (key, value) => {
        const setSpan = this.tracer.startSpan('Call insert mutation through Hasura');
        const mutation = `
          mutation SetKeyValue($function_name: String!, $key: String!, $value: String!) {
            insert_${hasuraRoleName}_${functionNameWithoutAccount}_indexer_storage_one(object: {function_name: $function_name, key_name: $key, value: $value} on_conflict: {constraint: indexer_storage_pkey, update_columns: value}) {key_name}
          }`;
        const variables = {
          function_name: functionName,
          key,
          value: value ? JSON.stringify(value) : null
        };
        try {
          return await this.runGraphQLQuery(mutation, variables, functionName, blockHeight, hasuraRoleName);
        } finally {
          setSpan.end();
        }
      },
      debug: async (...log) => {
        await this.writeLog({ blockHeight, logTimestamp: new Date(), logType: LogType.SYSTEM, logLevel: LogLevel.DEBUG, message: log.join(' ') }, logEntries, functionName);
      },
      log: async (...log) => {
        await this.writeLog({ blockHeight, logTimestamp: new Date(), logType: LogType.SYSTEM, logLevel: LogLevel.INFO, message: log.join(' ') }, logEntries, functionName);
      },
      warn: async (...log) => {
        await this.writeLog({ blockHeight, logTimestamp: new Date(), logType: LogType.SYSTEM, logLevel: LogLevel.WARN, message: log.join(' ') }, logEntries, functionName);
      },
      error: async (...log) => {
        await this.writeLog({ blockHeight, logTimestamp: new Date(), logType: LogType.SYSTEM, logLevel: LogLevel.ERROR, message: log.join(' ') }, logEntries, functionName);
      },
      fetchFromSocialApi: async (path, options) => {
        return await this.deps.fetch(`https://api.near.social${path}`, options);
      },
      db: this.buildDatabaseContext(functionName, schemaName, schema, blockHeight, logEntries)
    };
  }

  private getColumnDefinitionNames (columnDefs: any[]): Map<string, string> {
    const columnDefinitionNames = new Map<string, string>();
    for (const columnDef of columnDefs) {
      if (columnDef.column?.type === 'column_ref') {
        const columnNameDef = columnDef.column.column.expr;
        const actualColumnName = columnNameDef.type === 'double_quote_string' ? `"${columnNameDef.value as string}"` : columnNameDef.value;
        columnDefinitionNames.set(columnNameDef.value, actualColumnName);
      }
    }
    return columnDefinitionNames;
  }

  private retainOriginalQuoting (schema: string, tableName: string): string {
    const createTableQuotedRegex = `\\b(create|CREATE)\\s+(table|TABLE)\\s+"${tableName}"\\s*`;

    if (schema.match(new RegExp(createTableQuotedRegex, 'i'))) {
      return `"${tableName}"`;
    }

    return tableName;
  }

  getTableNameToDefinitionNamesMapping (schema: string): Map<string, TableDefinitionNames> {
    let schemaSyntaxTree = this.deps.parser.astify(schema, { database: 'Postgresql' });
    schemaSyntaxTree = Array.isArray(schemaSyntaxTree) ? schemaSyntaxTree : [schemaSyntaxTree]; // Ensure iterable
    const tableNameToDefinitionNamesMap = new Map<string, TableDefinitionNames>();

    for (const statement of schemaSyntaxTree) {
      if (statement.type === 'create' && statement.keyword === 'table' && statement.table !== undefined) {
        const tableName: string = statement.table[0].table;

        if (tableNameToDefinitionNamesMap.has(tableName)) {
          throw new Error(`Table ${tableName} already exists in schema. Table names must be unique. Quotes are not allowed as a differentiator between table names.`);
        }

        const createDefs = statement.create_definitions ?? [];
        for (const columnDef of createDefs) {
          if (columnDef.column?.type === 'column_ref') {
            const tableDefinitionNames: TableDefinitionNames = {
              originalTableName: this.retainOriginalQuoting(schema, tableName),
              originalColumnNames: this.getColumnDefinitionNames(createDefs)
            };
            tableNameToDefinitionNamesMap.set(tableName, tableDefinitionNames);
          }
        }
      }
    }

    if (tableNameToDefinitionNamesMap.size === 0) {
      throw new Error('Schema does not have any tables. There should be at least one table.');
    }

    return tableNameToDefinitionNamesMap;
  }

  sanitizeTableName (tableName: string): string {
    // Convert to PascalCase
    let pascalCaseTableName = tableName
      // Replace special characters with underscores
      .replace(/[^a-zA-Z0-9_]/g, '_')
      // Makes first letter and any letters following an underscore upper case
      .replace(/^([a-zA-Z])|_([a-zA-Z])/g, (match: string) => match.toUpperCase())
      // Removes all underscores
      .replace(/_/g, '');

    // Add underscore if first character is a number
    if (/^[0-9]/.test(pascalCaseTableName)) {
      pascalCaseTableName = '_' + pascalCaseTableName;
    }

    return pascalCaseTableName;
  }

  buildDatabaseContext (
    functionName: string,
    schemaName: string,
    schema: string,
    blockHeight: number,
    logEntries: LogEntry[],
  ): Record<string, Record<string, (...args: any[]) => any>> {
    try {
      const tableNameToDefinitionNamesMapping = this.getTableNameToDefinitionNamesMapping(schema);
      const tableNames = Array.from(tableNameToDefinitionNamesMapping.keys());
      const sanitizedTableNames = new Set<string>();
      const dmlHandler = this.dml_handler as DmlHandler;

      // Generate and collect methods for each table name
      const result = tableNames.reduce((prev, tableName) => {
        // Generate sanitized table name and ensure no conflict
        const sanitizedTableName = this.sanitizeTableName(tableName);
        const tableDefinitionNames: TableDefinitionNames = tableNameToDefinitionNamesMapping.get(tableName) as TableDefinitionNames;
        if (sanitizedTableNames.has(sanitizedTableName)) {
          throw new Error(`Table ${tableName} has the same sanitized name as another table. Special characters are removed to generate context.db methods. Please rename the table.`);
        } else {
          sanitizedTableNames.add(sanitizedTableName);
        }

        // Generate context.db methods for table
        const funcForTable = {
          [`${sanitizedTableName}`]: {
            insert: async (objectsToInsert: any) => {
              return await this.tracer.startActiveSpan('Call context db insert', async (insertSpan: Span) => {
                try {
                  // Write log before calling insert
                  await this.writeLog({ blockHeight, logTimestamp: new Date(), logType: LogType.SYSTEM, logLevel: LogLevel.DEBUG, message: `Inserting object ${JSON.stringify(objectsToInsert)} into table ${tableName}` }, logEntries, functionName);
                  // Call insert with parameters
                  return await dmlHandler.insert(schemaName, tableDefinitionNames, Array.isArray(objectsToInsert) ? objectsToInsert : [objectsToInsert]);
                } finally {
                  insertSpan.end();
                }
              });
            },
            select: async (filterObj: any, limit = null) => {
              return await this.tracer.startActiveSpan('Call context db select', async (selectSpan: Span) => {
                try {
                  // Write log before calling select
                  await this.writeLog({ blockHeight, logTimestamp: new Date(), logType: LogType.SYSTEM, logLevel: LogLevel.DEBUG, message: `Selecting objects in table ${tableName} with values ${JSON.stringify(filterObj)} with ${limit === null ? 'no' : limit} limit` }, logEntries, functionName);
                  // Call select with parameters
                  return await dmlHandler.select(schemaName, tableDefinitionNames, filterObj, limit);
                } finally {
                  selectSpan.end();
                }
              });
            },
            update: async (filterObj: any, updateObj: any) => {
              return await this.tracer.startActiveSpan('Call context db update', async (updateSpan: Span) => {
                try {
                  // Write log before calling update
                  await this.writeLog({ blockHeight, logTimestamp: new Date(), logType: LogType.SYSTEM, logLevel: LogLevel.DEBUG, message: `Updating objects in table ${tableName} that match ${JSON.stringify(filterObj)} with values ${JSON.stringify(updateObj)}` }, logEntries, functionName);
                  // Call update with parameters
                  return await dmlHandler.update(schemaName, tableDefinitionNames, filterObj, updateObj);
                } finally {
                  updateSpan.end();
                }
              });
            },
            upsert: async (objectsToInsert: any, conflictColumns: string[], updateColumns: string[]) => {
              return await this.tracer.startActiveSpan('Call context db upsert', async (upsertSpan: Span) => {
                try {
                  // Write log before calling upsert
                  await this.writeLog({ blockHeight, logTimestamp: new Date(), logType: LogType.SYSTEM, logLevel: LogLevel.DEBUG, message: `Inserting objects into table ${tableName} with values ${JSON.stringify(objectsToInsert)}. Conflict on columns ${conflictColumns.join(', ')} will update values in columns ${updateColumns.join(', ')}` }, logEntries, functionName);
                  // Call upsert with parameters
                  return await dmlHandler.upsert(schemaName, tableDefinitionNames, Array.isArray(objectsToInsert) ? objectsToInsert : [objectsToInsert], conflictColumns, updateColumns);
                } finally {
                  upsertSpan.end();
                }
              });
            },
            delete: async (filterObj: any) => {
              return await this.tracer.startActiveSpan('Call context db delete', async (deleteSpan: Span) => {
                try {
                  // Write log before calling delete
                  await this.writeLog({ blockHeight, logTimestamp: new Date(), logType: LogType.SYSTEM, logLevel: LogLevel.DEBUG, message: `Deleting objects from table ${tableName} with values ${JSON.stringify(filterObj)}` }, logEntries, functionName);
                  // Call delete with parameters
                  return await dmlHandler.delete(schemaName, tableDefinitionNames, filterObj);
                } finally {
                  deleteSpan.end();
                }
              });
            }
          }
        };
        return {
          ...prev,
          ...funcForTable
        };
      }, {});
      return result;
    } catch (error) {
      const errorContent = error as { message: string, location: Record<string, any> };
      console.warn(`${functionName}: Caught error when generating context.db methods. Building no functions. You can still use other context object methods.\nError: ${errorContent.message}\nLocation: `, errorContent.location);
    }
    return {}; // Default to empty object if error
  }

  async setStatus (functionName: string, blockHeight: number, status: string): Promise<any> {
    const setStatusMutation = `
      mutation SetStatus($function_name: String, $status: String) {
        insert_indexer_state_one(object: {function_name: $function_name, status: $status, current_block_height: 0 }, on_conflict: { constraint: indexer_state_pkey, update_columns: status }) {
          function_name
          status
        }
      }`;
    const setStatusSpan = this.tracer.startSpan(`set status of indexer to ${status}`);
    try {
      return await this.runGraphQLQuery(
        setStatusMutation,
        {
          function_name: functionName,
          status,
        },
        functionName,
        blockHeight,
        this.DEFAULT_HASURA_ROLE
      );
    } finally {
      setStatusSpan.end();
    }
  }

  async writeLog (logEntry: LogEntry, logEntries: LogEntry[], functionName: string): Promise<any> {
    logEntries.push(logEntry);

    const { logLevel, blockHeight, message } = logEntry;
    return await this.writeLogOld(logLevel, functionName, blockHeight, message);
  }

  async writeFunctionState (functionName: string, blockHeight: number, isHistorical: boolean): Promise<any> {
    const realTimeMutation: string = `
      mutation WriteBlock($function_name: String!, $block_height: numeric!) {
        insert_indexer_state(
          objects: {current_block_height: $block_height, function_name: $function_name}
          on_conflict: {constraint: indexer_state_pkey, update_columns: current_block_height}
        ) {
          returning {
            current_block_height
            function_name
          }
        }
      }`;
    const historicalMutation: string = `
      mutation WriteBlock($function_name: String!, $block_height: numeric!) {
        insert_indexer_state(
          objects: {current_historical_block_height: $block_height, current_block_height: 0, function_name: $function_name}
          on_conflict: {constraint: indexer_state_pkey, update_columns: current_historical_block_height}
        ) {
          returning {
            current_block_height
            current_historical_block_height
            function_name
          }
        }
      }
    `;
    const variables: any = {
      function_name: functionName,
      block_height: blockHeight,
    };
    const setBlockHeightSpan = this.tracer.startSpan('set last processed block height through Hasura');
    try {
      return await this.runGraphQLQuery(isHistorical ? historicalMutation : realTimeMutation, variables, functionName, blockHeight, this.DEFAULT_HASURA_ROLE)
        .catch((e: any) => {
          console.error(`${functionName}: Error writing function state`, e);
        });
    } finally {
      setBlockHeightSpan.end();
    }
  }

  async writeLogOld (logLevel: LogLevel, functionName: string, blockHeight: number, ...message: any[]): Promise<any> {
    if (logLevel < this.indexer_behavior.log_level) {
      return;
    }

    const logMutation = `
      mutation writeLogOld($function_name: String!, $block_height: numeric!, $message: String!){
          insert_indexer_log_entries_one(object: {function_name: $function_name, block_height: $block_height, message: $message}) {id}
      }`;

    const writeLogSpan = this.tracer.startSpan('Write log to log table through Hasura');
    const parsedMessage: string = message
      .map(m => typeof m === 'object' ? JSON.stringify(m) : m)
      .join(':');

    return await this.runGraphQLQuery(logMutation, { function_name: functionName, block_height: blockHeight, message: parsedMessage },
      functionName, blockHeight, this.DEFAULT_HASURA_ROLE)
      .then((result: any) => {
        return result?.insert_indexer_log_entries_one?.returning?.[0]?.id;
      })
      .catch((e: any) => {
        console.error('Error writing log to in writeLogOld Function', e);
      })
      .finally(() => {
        writeLogSpan.end();
      });
  }

  async runGraphQLQuery (operation: string, variables: any, functionName: string, blockHeight: number, hasuraRoleName: string | null, logError: boolean = true): Promise<any> {
    const response: Response = await this.deps.fetch(`${this.config.hasuraEndpoint}/v1/graphql`, {
      method: 'POST',
      headers: {
        'Content-Type': 'application/json',
        'X-Hasura-Use-Backend-Only-Permissions': 'true',
        ...(hasuraRoleName && {
          'X-Hasura-Role': hasuraRoleName,
          'X-Hasura-Admin-Secret': this.config.hasuraAdminSecret,
        }),
      },
      body: JSON.stringify({
        query: operation,
        ...(variables && { variables }),
      }),
    });

    const { data, errors } = await response.json();

    if (response.status !== 200 || errors) {
      if (logError) {
        const message: string = errors ? errors.map((e: any) => e.message).join(', ') : `HTTP ${response.status} error writing with graphql to indexer storage`;
        const mutation: string =
                    `mutation writeLog($function_name: String!, $block_height: numeric!, $message: String!){
                    insert_indexer_log_entries_one(object: {function_name: $function_name, block_height: $block_height, message: $message}) {
                    id
                  }
                }`;
        try {
          await this.runGraphQLQuery(mutation, { function_name: functionName, block_height: blockHeight, message }, functionName, blockHeight, this.DEFAULT_HASURA_ROLE, false);
        } catch (e) {
          console.error(`${functionName}: Error writing log of graphql error`, e);
        }
      }
      throw new Error(`Failed to write graphql, http status: ${response.status}, errors: ${JSON.stringify(errors, null, 2)}`);
    }

    return data;
  }
}<|MERGE_RESOLUTION|>--- conflicted
+++ resolved
@@ -146,13 +146,8 @@
         // TODO: Prevent unnecesary reruns of set status
         const resourceCreationSpan = this.tracer.startSpan('prepare vm and context to run indexer code');
         simultaneousPromises.push(this.setStatus(functionName, blockHeight, 'RUNNING'));
-<<<<<<< HEAD
-        const vm = new VM({ timeout: 20000, allowAsync: true });
+        const vm = new VM({ allowAsync: true });
         const context = this.buildContext(indexerFunction.schema, functionName, blockHeight, hasuraRoleName, logEntries);
-=======
-        const vm = new VM({ allowAsync: true });
-        const context = this.buildContext(indexerFunction.schema, functionName, blockHeight, hasuraRoleName);
->>>>>>> 4e1ac2f5
 
         vm.freeze(block, 'block');
         vm.freeze(lakePrimitives, 'primitives');

import fetch, { type Response } from 'node-fetch';
import { VM } from 'vm2';
import * as lakePrimitives from '@near-lake/primitives';
import { Parser } from 'node-sql-parser';

import Provisioner from '../provisioner';
import DmlHandler from '../dml-handler/dml-handler';
// import IndexerMeta from '../indexer-meta/indexer-meta';

<<<<<<< HEAD
import { type IndexerBehavior, Status } from '../stream-handler/stream-handler';
import /** LogEntry, LogType, */{ LogLevel } from '../indexer-logger/log-entry';
=======
import { type IndexerBehavior } from '../stream-handler/stream-handler';
import { /* type LogEntry, LogType, */ IndexerStatus, LogLevel } from '../indexer-meta/indexer-meta';
>>>>>>> bc93fcfd
import { type DatabaseConnectionParameters } from '../provisioner/provisioner';
import { trace, type Span } from '@opentelemetry/api';

interface Dependencies {
  fetch: typeof fetch
  provisioner: Provisioner
  dmlHandler?: DmlHandler
  parser: Parser
};

interface Context {
  graphql: (operation: string, variables?: Record<string, any>) => Promise<any>
  set: (key: string, value: any) => Promise<any>
  debug: (message: string) => Promise<void>
  log: (message: string) => Promise<void>
  warn: (message: string) => Promise<void>
  error: (message: string) => Promise<void>
  fetchFromSocialApi: (path: string, options?: any) => Promise<any>
  db: Record<string, Record<string, (...args: any[]) => any>>
}

export interface TableDefinitionNames {
  originalTableName: string
  originalColumnNames: Map<string, string>
}

interface IndexerFunction {
  account_id: string
  function_name: string
  provisioned?: boolean
  schema: string
  code: string
}

interface Config {
  hasuraAdminSecret: string
  hasuraEndpoint: string
}

const defaultConfig: Config = {
  hasuraAdminSecret: process.env.HASURA_ADMIN_SECRET,
  hasuraEndpoint: process.env.HASURA_ENDPOINT,
};

export default class Indexer {
  DEFAULT_HASURA_ROLE: string;
  tracer = trace.getTracer('queryapi-runner-indexer');

  private readonly indexer_behavior: IndexerBehavior;
  private readonly deps: Dependencies;

  private database_connection_parameters: DatabaseConnectionParameters | undefined;

  private currentStatus?: string;

  constructor (
    indexerBehavior: IndexerBehavior,
    deps?: Partial<Dependencies>,
    databaseConnectionParameters = undefined,
    private readonly config: Config = defaultConfig,
  ) {
    this.DEFAULT_HASURA_ROLE = 'append';
    this.indexer_behavior = indexerBehavior;
    this.deps = {
      fetch,
      provisioner: new Provisioner(),
      parser: new Parser(),
      ...deps,
    };
    this.database_connection_parameters = databaseConnectionParameters;
  }

  async runFunctions (
    block: lakePrimitives.Block,
    functions: Record<string, IndexerFunction>,
    isHistorical: boolean,
    options: { provision?: boolean } = { provision: false }
  ): Promise<string[]> {
    const blockHeight: number = block.blockHeight;

    const lag = Date.now() - Math.floor(Number(block.header().timestampNanosec) / 1000000);

    const simultaneousPromises: Array<Promise<any>> = [];
    const allMutations: string[] = [];
    // const logEntries: LogEntry[] = [];

    for (const functionName in functions) {
      try {
        const indexerFunction = functions[functionName];

        const runningMessage = `Running function ${functionName} on block ${blockHeight}, lag is: ${lag?.toString()}ms from block timestamp`;
        simultaneousPromises.push(this.writeLog(LogLevel.INFO, functionName, blockHeight, runningMessage));

        const hasuraRoleName = functionName.split('/')[0].replace(/[.-]/g, '_');
        if (options.provision && !indexerFunction.provisioned) {
          try {
            if (!await this.deps.provisioner.fetchUserApiProvisioningStatus(indexerFunction.account_id, indexerFunction.function_name)) {
              await this.setStatus(functionName, blockHeight, IndexerStatus.PROVISIONING);
              simultaneousPromises.push(this.writeLog(LogLevel.INFO, functionName, blockHeight, 'Provisioning endpoint: starting'));
              // logEntries.push({ blockHeight, logTimestamp: new Date(), logType: LogType.SYSTEM, logLevel: LogLevel.INFO, message: 'Provisioning endpoint: starting' });
              await this.deps.provisioner.provisionUserApi(indexerFunction.account_id, indexerFunction.function_name, indexerFunction.schema);
              simultaneousPromises.push(this.writeLog(LogLevel.INFO, functionName, blockHeight, 'Provisioning endpoint: successful'));
              // logEntries.push({ blockHeight, logTimestamp: new Date(), logType: LogType.SYSTEM, logLevel: LogLevel.INFO, message: 'Provisioning endpoint: successful' });
            }
          } catch (e) {
            const error = e as Error;
            simultaneousPromises.push(this.writeLog(LogLevel.ERROR, functionName, blockHeight, 'Provisioning endpoint: failure', error.message));
            // logEntries.push({ blockHeight, logTimestamp: new Date(), logType: LogType.SYSTEM, logLevel: LogLevel.INFO, message: `Provisioning endpoint: failure ${error.message}` });
            throw error;
          }
        }

        // logEntries.push({ blockHeight, logTimestamp: new Date(), logType: LogType.SYSTEM, logLevel: LogLevel.INFO, message: runningMessage });
        // Cache database credentials after provisioning
        const credentialsFetchSpan = this.tracer.startSpan('fetch database connection parameters');
        try {
          this.database_connection_parameters ??= await this.deps.provisioner.getDatabaseConnectionParameters(hasuraRoleName) as DatabaseConnectionParameters;
          // this.indexer_logger ??= new IndexerLogger(functionName, this.indexer_behavior.log_level, this.database_connection_parameters);
          this.deps.dmlHandler ??= new DmlHandler(this.database_connection_parameters);
        } catch (e) {
          const error = e as Error;
          await this.writeLog(LogLevel.ERROR, functionName, blockHeight, 'Failed to get database connection parameters', error.message);
          // logEntries.push({ blockHeight, logTimestamp: new Date(), logType: LogType.SYSTEM, logLevel: LogLevel.ERROR, message: `Failed to get database connection parameters ${error.message}` });
          throw error;
        } finally {
          credentialsFetchSpan.end();
        }

        // TODO: Prevent unnecesary reruns of set status
        const resourceCreationSpan = this.tracer.startSpan('prepare vm and context to run indexer code');
        simultaneousPromises.push(this.setStatus(functionName, blockHeight, IndexerStatus.RUNNING));
        const vm = new VM({ allowAsync: true });
<<<<<<< HEAD
        const context = this.buildContext(indexerFunction.schema, functionName, blockHeight, hasuraRoleName /* logEntries */);
=======
        const context = this.buildContext(indexerFunction.schema, functionName, blockHeight, hasuraRoleName/* , logEntries */);
>>>>>>> bc93fcfd

        vm.freeze(block, 'block');
        vm.freeze(lakePrimitives, 'primitives');
        vm.freeze(context, 'context');
        vm.freeze(context, 'console'); // provide console.log via context.log
        resourceCreationSpan.end();

        await this.tracer.startActiveSpan('run indexer code', async (runIndexerCodeSpan: Span) => {
          const modifiedFunction = this.transformIndexerFunction(indexerFunction.code);
          try {
            await vm.run(modifiedFunction);
          } catch (e) {
            const error = e as Error;
            simultaneousPromises.push(this.writeLog(LogLevel.ERROR, functionName, blockHeight, 'Error running IndexerFunction', error.message));
            // logEntries.push({ blockHeight, logTimestamp: new Date(), logType: LogType.SYSTEM, logLevel: LogLevel.ERROR, message: `Error running IndexerFunction ${error.message}` });
            throw e;
          } finally {
            runIndexerCodeSpan.end();
          }
        });
        simultaneousPromises.push(this.updateIndexerBlockHeight(functionName, blockHeight, isHistorical));
      } catch (e) {
        // TODO: Prevent unnecesary reruns of set status
        await this.setStatus(functionName, blockHeight, IndexerStatus.FAILING);
        throw e;
      } finally {
        await Promise.all([...simultaneousPromises]);
      }
    }
    return allMutations;
  }

  enableAwaitTransform (indexerFunction: string): string {
    return `
            async function f(){
                ${indexerFunction}
            };
            f();
    `;
  }

  transformIndexerFunction (indexerFunction: string): string {
    return [
      this.enableAwaitTransform,
    ].reduce((acc, val) => val(acc), indexerFunction);
  }

  buildContext (schema: string, functionName: string, blockHeight: number, hasuraRoleName: string/*, logEntries: LogEntry[] */): Context {
    const functionNameWithoutAccount = functionName.split('/')[1].replace(/[.-]/g, '_');
    const schemaName = functionName.replace(/[^a-zA-Z0-9]/g, '_');
    return {
      graphql: async (operation, variables) => {
        const graphqlSpan = this.tracer.startSpan(`Call graphql ${operation.includes('mutation') ? 'mutation' : 'query'} through Hasura`);
        try {
          return await this.runGraphQLQuery(operation, variables, functionName, blockHeight, hasuraRoleName);
        } finally {
          graphqlSpan.end();
        }
      },
      set: async (key, value) => {
        const setSpan = this.tracer.startSpan('Call insert mutation through Hasura');
        const mutation = `
          mutation SetKeyValue($function_name: String!, $key: String!, $value: String!) {
            insert_${hasuraRoleName}_${functionNameWithoutAccount}_indexer_storage_one(object: {function_name: $function_name, key_name: $key, value: $value} on_conflict: {constraint: indexer_storage_pkey, update_columns: value}) {key_name}
          }`;
        const variables = {
          function_name: functionName,
          key,
          value: value ? JSON.stringify(value) : null
        };
        try {
          return await this.runGraphQLQuery(mutation, variables, functionName, blockHeight, hasuraRoleName);
        } finally {
          setSpan.end();
        }
      },
      debug: async (...log) => {
        return await this.writeLog(LogLevel.DEBUG, functionName, blockHeight, ...log);
        // await this.writeLog({ blockHeight, logTimestamp: new Date(), logType: LogType.SYSTEM, logLevel: LogLevel.DEBUG, message: log.join(' ') }, logEntries, functionName);
      },
      log: async (...log) => {
        return await this.writeLog(LogLevel.INFO, functionName, blockHeight, ...log);
        // await this.writeLog({ blockHeight, logTimestamp: new Date(), logType: LogType.SYSTEM, logLevel: LogLevel.INFO, message: log.join(' ') }, logEntries, functionName);
      },
      warn: async (...log) => {
        return await this.writeLog(LogLevel.WARN, functionName, blockHeight, ...log);
        // await this.writeLog({ blockHeight, logTimestamp: new Date(), logType: LogType.SYSTEM, logLevel: LogLevel.WARN, message: log.join(' ') }, logEntries, functionName);
      },
      error: async (...log) => {
        return await this.writeLog(LogLevel.ERROR, functionName, blockHeight, ...log);
        // await this.writeLog({ blockHeight, logTimestamp: new Date(), logType: LogType.SYSTEM, logLevel: LogLevel.ERROR, message: log.join(' ') }, logEntries, functionName);
      },
      fetchFromSocialApi: async (path, options) => {
        return await this.deps.fetch(`https://api.near.social${path}`, options);
      },
      db: this.buildDatabaseContext(functionName, schemaName, schema, blockHeight/*, logEntries */)
    };
  }

  private getColumnDefinitionNames (columnDefs: any[]): Map<string, string> {
    const columnDefinitionNames = new Map<string, string>();
    for (const columnDef of columnDefs) {
      if (columnDef.column?.type === 'column_ref') {
        const columnNameDef = columnDef.column.column.expr;
        const actualColumnName = columnNameDef.type === 'double_quote_string' ? `"${columnNameDef.value as string}"` : columnNameDef.value;
        columnDefinitionNames.set(columnNameDef.value, actualColumnName);
      }
    }
    return columnDefinitionNames;
  }

  private retainOriginalQuoting (schema: string, tableName: string): string {
    const createTableQuotedRegex = `\\b(create|CREATE)\\s+(table|TABLE)\\s+"${tableName}"\\s*`;

    if (schema.match(new RegExp(createTableQuotedRegex, 'i'))) {
      return `"${tableName}"`;
    }

    return tableName;
  }

  getTableNameToDefinitionNamesMapping (schema: string): Map<string, TableDefinitionNames> {
    let schemaSyntaxTree = this.deps.parser.astify(schema, { database: 'Postgresql' });
    schemaSyntaxTree = Array.isArray(schemaSyntaxTree) ? schemaSyntaxTree : [schemaSyntaxTree]; // Ensure iterable
    const tableNameToDefinitionNamesMap = new Map<string, TableDefinitionNames>();

    for (const statement of schemaSyntaxTree) {
      if (statement.type === 'create' && statement.keyword === 'table' && statement.table !== undefined) {
        const tableName: string = statement.table[0].table;

        if (tableNameToDefinitionNamesMap.has(tableName)) {
          throw new Error(`Table ${tableName} already exists in schema. Table names must be unique. Quotes are not allowed as a differentiator between table names.`);
        }

        const createDefs = statement.create_definitions ?? [];
        for (const columnDef of createDefs) {
          if (columnDef.column?.type === 'column_ref') {
            const tableDefinitionNames: TableDefinitionNames = {
              originalTableName: this.retainOriginalQuoting(schema, tableName),
              originalColumnNames: this.getColumnDefinitionNames(createDefs)
            };
            tableNameToDefinitionNamesMap.set(tableName, tableDefinitionNames);
          }
        }
      }
    }

    if (tableNameToDefinitionNamesMap.size === 0) {
      throw new Error('Schema does not have any tables. There should be at least one table.');
    }

    return tableNameToDefinitionNamesMap;
  }

  sanitizeTableName (tableName: string): string {
    // Convert to PascalCase
    let pascalCaseTableName = tableName
      // Replace special characters with underscores
      .replace(/[^a-zA-Z0-9_]/g, '_')
      // Makes first letter and any letters following an underscore upper case
      .replace(/^([a-zA-Z])|_([a-zA-Z])/g, (match: string) => match.toUpperCase())
      // Removes all underscores
      .replace(/_/g, '');

    // Add underscore if first character is a number
    if (/^[0-9]/.test(pascalCaseTableName)) {
      pascalCaseTableName = '_' + pascalCaseTableName;
    }

    return pascalCaseTableName;
  }

  buildDatabaseContext (
    functionName: string,
    schemaName: string,
    schema: string,
    blockHeight: number,
    // logEntries: LogEntry[],
  ): Record<string, Record<string, (...args: any[]) => any>> {
    try {
      const tableNameToDefinitionNamesMapping = this.getTableNameToDefinitionNamesMapping(schema);
      const tableNames = Array.from(tableNameToDefinitionNamesMapping.keys());
      const sanitizedTableNames = new Set<string>();
      const dmlHandler: DmlHandler = this.deps.dmlHandler as DmlHandler;

      // Generate and collect methods for each table name
      const result = tableNames.reduce((prev, tableName) => {
        // Generate sanitized table name and ensure no conflict
        const sanitizedTableName = this.sanitizeTableName(tableName);
        const tableDefinitionNames: TableDefinitionNames = tableNameToDefinitionNamesMapping.get(tableName) as TableDefinitionNames;
        if (sanitizedTableNames.has(sanitizedTableName)) {
          throw new Error(`Table ${tableName} has the same sanitized name as another table. Special characters are removed to generate context.db methods. Please rename the table.`);
        } else {
          sanitizedTableNames.add(sanitizedTableName);
        }

        // Generate context.db methods for table
        const funcForTable = {
          [`${sanitizedTableName}`]: {
            insert: async (objectsToInsert: any) => {
              return await this.tracer.startActiveSpan('Call context db insert', async (insertSpan: Span) => {
                try {
                  // Write log before calling insert
                  await this.writeLog(LogLevel.DEBUG, functionName, blockHeight,
                    `Inserting object ${JSON.stringify(objectsToInsert)} into table ${tableName}`);
                  // await this.writeLog({ blockHeight, logTimestamp: new Date(), logType: LogType.SYSTEM, logLevel: LogLevel.DEBUG, message: `Inserting object ${JSON.stringify(objectsToInsert)} into table ${tableName}` }, logEntries, functionName);
                  // Call insert with parameters
                  return await dmlHandler.insert(schemaName, tableDefinitionNames, Array.isArray(objectsToInsert) ? objectsToInsert : [objectsToInsert]);
                } finally {
                  insertSpan.end();
                }
              });
            },
            select: async (filterObj: any, limit = null) => {
              return await this.tracer.startActiveSpan('Call context db select', async (selectSpan: Span) => {
                try {
                  // Write log before calling select
                  await this.writeLog(LogLevel.DEBUG, functionName, blockHeight,
                    `Selecting objects in table ${tableName} with values ${JSON.stringify(filterObj)} with ${limit === null ? 'no' : limit} limit`);
                  // await this.writeLog({ blockHeight, logTimestamp: new Date(), logType: LogType.SYSTEM, logLevel: LogLevel.DEBUG, message: `Selecting objects in table ${tableName} with values ${JSON.stringify(filterObj)} with ${limit === null ? 'no' : limit} limit` }, logEntries, functionName);
                  // Call select with parameters
                  return await dmlHandler.select(schemaName, tableDefinitionNames, filterObj, limit);
                } finally {
                  selectSpan.end();
                }
              });
            },
            update: async (filterObj: any, updateObj: any) => {
              return await this.tracer.startActiveSpan('Call context db update', async (updateSpan: Span) => {
                try {
                  // Write log before calling update
                  await this.writeLog(LogLevel.DEBUG, functionName, blockHeight,
                    `Updating objects in table ${tableName} that match ${JSON.stringify(filterObj)} with values ${JSON.stringify(updateObj)}`);
                  // await this.writeLog({ blockHeight, logTimestamp: new Date(), logType: LogType.SYSTEM, logLevel: LogLevel.DEBUG, message: `Updating objects in table ${tableName} that match ${JSON.stringify(filterObj)} with values ${JSON.stringify(updateObj)}` }, logEntries, functionName);
                  // Call update with parameters
                  return await dmlHandler.update(schemaName, tableDefinitionNames, filterObj, updateObj);
                } finally {
                  updateSpan.end();
                }
              });
            },
            upsert: async (objectsToInsert: any, conflictColumns: string[], updateColumns: string[]) => {
              return await this.tracer.startActiveSpan('Call context db upsert', async (upsertSpan: Span) => {
                try {
                  // Write log before calling upsert
                  await this.writeLog(LogLevel.DEBUG, functionName, blockHeight,
                    `Inserting objects into table ${tableName} with values ${JSON.stringify(objectsToInsert)}. Conflict on columns ${conflictColumns.join(', ')} will update values in columns ${updateColumns.join(', ')}`);
                  // await this.writeLog({ blockHeight, logTimestamp: new Date(), logType: LogType.SYSTEM, logLevel: LogLevel.DEBUG, message: `Inserting objects into table ${tableName} with values ${JSON.stringify(objectsToInsert)}. Conflict on columns ${conflictColumns.join(', ')} will update values in columns ${updateColumns.join(', ')}` }, logEntries, functionName);
                  // Call upsert with parameters
                  return await dmlHandler.upsert(schemaName, tableDefinitionNames, Array.isArray(objectsToInsert) ? objectsToInsert : [objectsToInsert], conflictColumns, updateColumns);
                } finally {
                  upsertSpan.end();
                }
              });
            },
            delete: async (filterObj: any) => {
              return await this.tracer.startActiveSpan('Call context db delete', async (deleteSpan: Span) => {
                try {
                  // Write log before calling delete
                  await this.writeLog(LogLevel.DEBUG, functionName, blockHeight,
                    `Deleting objects from table ${tableName} with values ${JSON.stringify(filterObj)}`);
                  // await this.writeLog({ blockHeight, logTimestamp: new Date(), logType: LogType.SYSTEM, logLevel: LogLevel.DEBUG, message: `Deleting objects from table ${tableName} with values ${JSON.stringify(filterObj)}` }, logEntries, functionName);
                  // Call delete with parameters
                  return await dmlHandler.delete(schemaName, tableDefinitionNames, filterObj);
                } finally {
                  deleteSpan.end();
                }
              });
            }
          }
        };
        return {
          ...prev,
          ...funcForTable
        };
      }, {});
      return result;
    } catch (error) {
      const errorContent = error as { message: string, location: Record<string, any> };
      console.warn(`${functionName}: Caught error when generating context.db methods. Building no functions. You can still use other context object methods.\nError: ${errorContent.message}\nLocation: `, errorContent.location);
    }
    return {}; // Default to empty object if error
  }

  async setStatus (functionName: string, blockHeight: number, status: IndexerStatus): Promise<any> {
    if (this.currentStatus === status) {
      return;
    }

    this.currentStatus = status;

    const setStatusMutation = `
      mutation SetStatus($function_name: String, $status: String) {
        insert_indexer_state_one(object: {function_name: $function_name, status: $status, current_block_height: 0 }, on_conflict: { constraint: indexer_state_pkey, update_columns: status }) {
          function_name
          status
        }
      }`;
    const setStatusSpan = this.tracer.startSpan(`set status of indexer to ${status} through hasura`);
    try {
      await this.runGraphQLQuery(
        setStatusMutation,
        {
          function_name: functionName,
          status,
        },
        functionName,
        blockHeight,
        this.DEFAULT_HASURA_ROLE
      );
    } finally {
      setStatusSpan.end();
    }
  }

  // async writeLog (logEntry: LogEntry, logEntries: LogEntry[], functionName: string): Promise<any> {
  //   logEntries.push(logEntry);

  //   const { logLevel, blockHeight, message } = logEntry;
  //   return await this.writeLogOld(logLevel, functionName, blockHeight, message);
  // }

  // async callWriteLog (logEntry: LogEntry): Promise<any> {
  //   await (this.indexer_logger as IndexerLogger).writeLogs(logEntry);
  // }

  async updateIndexerBlockHeight (functionName: string, blockHeight: number, isHistorical: boolean): Promise<void> {
    const realTimeMutation: string = `
      mutation WriteBlock($function_name: String!, $block_height: numeric!) {
        insert_indexer_state(
          objects: {current_block_height: $block_height, function_name: $function_name}
          on_conflict: {constraint: indexer_state_pkey, update_columns: current_block_height}
        ) {
          returning {
            current_block_height
            function_name
          }
        }
      }`;
    const historicalMutation: string = `
      mutation WriteBlock($function_name: String!, $block_height: numeric!) {
        insert_indexer_state(
          objects: {current_historical_block_height: $block_height, current_block_height: 0, function_name: $function_name}
          on_conflict: {constraint: indexer_state_pkey, update_columns: current_historical_block_height}
        ) {
          returning {
            current_block_height
            current_historical_block_height
            function_name
          }
        }
      }
    `;
    const variables: any = {
      function_name: functionName,
      block_height: blockHeight,
    };
    const setBlockHeightSpan = this.tracer.startSpan('set last processed block height through Hasura');
    try {
      await this.runGraphQLQuery(isHistorical ? historicalMutation : realTimeMutation, variables, functionName, blockHeight, this.DEFAULT_HASURA_ROLE)
        .catch((e: any) => {
          console.error(`${functionName}: Error writing function state`, e);
        });
    } finally {
      setBlockHeightSpan.end();
    }
  }

  async writeLog (logLevel: LogLevel, functionName: string, blockHeight: number, ...message: any[]): Promise<any> {
    if (logLevel < this.indexer_behavior.log_level) {
      return;
    }

    const logMutation = `
      mutation writeLog($function_name: String!, $block_height: numeric!, $message: String!){
          insert_indexer_log_entries_one(object: {function_name: $function_name, block_height: $block_height, message: $message}) {id}
      }`;

    const writeLogSpan = this.tracer.startSpan('Write log to log table through Hasura');
    const parsedMessage: string = message
      .map(m => typeof m === 'object' ? JSON.stringify(m) : m)
      .join(':');

    return await this.runGraphQLQuery(logMutation, { function_name: functionName, block_height: blockHeight, message: parsedMessage },
      functionName, blockHeight, this.DEFAULT_HASURA_ROLE)
      .then((result: any) => {
        return result?.insert_indexer_log_entries_one?.returning?.[0]?.id;
      })
      .catch((e: any) => {
        console.error('Error writing log to in writeLogOld Function', e);
      })
      .finally(() => {
        writeLogSpan.end();
      });
  }

  async runGraphQLQuery (operation: string, variables: any, functionName: string, blockHeight: number, hasuraRoleName: string | null, logError: boolean = true): Promise<any> {
    const response: Response = await this.deps.fetch(`${this.config.hasuraEndpoint}/v1/graphql`, {
      method: 'POST',
      headers: {
        'Content-Type': 'application/json',
        'X-Hasura-Use-Backend-Only-Permissions': 'true',
        ...(hasuraRoleName && {
          'X-Hasura-Role': hasuraRoleName,
          'X-Hasura-Admin-Secret': this.config.hasuraAdminSecret,
        }),
      },
      body: JSON.stringify({
        query: operation,
        ...(variables && { variables }),
      }),
    });

    const { data, errors } = await response.json();

    if (response.status !== 200 || errors) {
      if (logError) {
        const message: string = errors ? errors.map((e: any) => e.message).join(', ') : `HTTP ${response.status} error writing with graphql to indexer storage`;
        const mutation: string =
                    `mutation writeLog($function_name: String!, $block_height: numeric!, $message: String!){
                    insert_indexer_log_entries_one(object: {function_name: $function_name, block_height: $block_height, message: $message}) {
                    id
                  }
                }`;
        try {
          await this.runGraphQLQuery(mutation, { function_name: functionName, block_height: blockHeight, message }, functionName, blockHeight, this.DEFAULT_HASURA_ROLE, false);
        } catch (e) {
          console.error(`${functionName}: Error writing log of graphql error`, e);
        }
      }
      throw new Error(`Failed to write graphql, http status: ${response.status}, errors: ${JSON.stringify(errors, null, 2)}`);
    }

    return data;
  }
}<|MERGE_RESOLUTION|>--- conflicted
+++ resolved
@@ -7,13 +7,9 @@
 import DmlHandler from '../dml-handler/dml-handler';
 // import IndexerMeta from '../indexer-meta/indexer-meta';
 
-<<<<<<< HEAD
-import { type IndexerBehavior, Status } from '../stream-handler/stream-handler';
-import /** LogEntry, LogType, */{ LogLevel } from '../indexer-logger/log-entry';
-=======
 import { type IndexerBehavior } from '../stream-handler/stream-handler';
-import { /* type LogEntry, LogType, */ IndexerStatus, LogLevel } from '../indexer-meta/indexer-meta';
->>>>>>> bc93fcfd
+import { IndexerStatus } from '../indexer-meta/indexer-meta';
+import { LogLevel } from '../indexer-meta/log-entry';
 import { type DatabaseConnectionParameters } from '../provisioner/provisioner';
 import { trace, type Span } from '@opentelemetry/api';
 
@@ -146,11 +142,7 @@
         const resourceCreationSpan = this.tracer.startSpan('prepare vm and context to run indexer code');
         simultaneousPromises.push(this.setStatus(functionName, blockHeight, IndexerStatus.RUNNING));
         const vm = new VM({ allowAsync: true });
-<<<<<<< HEAD
-        const context = this.buildContext(indexerFunction.schema, functionName, blockHeight, hasuraRoleName /* logEntries */);
-=======
         const context = this.buildContext(indexerFunction.schema, functionName, blockHeight, hasuraRoleName/* , logEntries */);
->>>>>>> bc93fcfd
 
         vm.freeze(block, 'block');
         vm.freeze(lakePrimitives, 'primitives');

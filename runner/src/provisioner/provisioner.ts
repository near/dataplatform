import { type Tracer, trace } from '@opentelemetry/api';
import pgFormatLib from 'pg-format';

import { wrapError } from '../utility';
import cryptoModule from 'crypto';
import HasuraClient from '../hasura-client';
<<<<<<< HEAD
import PgClient from '../pg-client';
import { type Tracer, trace } from '@opentelemetry/api';
import { logsTableDDL } from './schemas/logs-table';
=======
import PgClientClass from '../pg-client';
>>>>>>> b7d43e1b

const DEFAULT_PASSWORD_LENGTH = 16;
const CRON_DATABASE = 'cron';

const adminDefaultPgClientGlobal = new PgClientClass({
  user: process.env.PGUSER,
  password: process.env.PGPASSWORD,
  database: process.env.PGDATABASE,
  host: process.env.PGHOST,
  port: Number(process.env.PGPORT),
});

const adminCronPgClientGlobal = new PgClientClass({
  user: process.env.PGUSER,
  password: process.env.PGPASSWORD,
  database: CRON_DATABASE,
  host: process.env.PGHOST,
  port: Number(process.env.PGPORT),
});

export interface DatabaseConnectionParameters {
  host: string
  port: number
  database: string
  username: string
  password: string
}

interface Config {
  cronDatabase: string
  // Allow overriding the default values for testing
  postgresHost?: string
  postgresPort?: number
}

const defaultConfig: Config = {
  cronDatabase: process.env.CRON_DATABASE,
};

export default class Provisioner {
  tracer: Tracer = trace.getTracer('queryapi-runner-provisioner');
  #hasBeenProvisioned: Record<string, Record<string, boolean>> = {};

  constructor (
    private readonly hasuraClient: HasuraClient = new HasuraClient(),
    private readonly adminDefaultPgClient: PgClientClass = adminDefaultPgClientGlobal,
    private readonly adminCronPgClient: PgClientClass = adminCronPgClientGlobal,
    private readonly config: Config = defaultConfig,
    private readonly crypto: typeof cryptoModule = cryptoModule,
    private readonly pgFormat: typeof pgFormatLib = pgFormatLib,
    private readonly PgClient: typeof PgClientClass = PgClientClass
  ) {}

  generatePassword (length: number = DEFAULT_PASSWORD_LENGTH): string {
    return this.crypto
      .randomBytes(length)
      .toString('base64')
      .slice(0, length)
      .replace(/\+/g, '0')
      .replace(/\//g, '0');
  }

  isUserApiProvisioned (accountId: string, functionName: string): boolean {
    const accountIndexers = this.#hasBeenProvisioned[accountId];
    if (!accountIndexers) { return false; }
    return accountIndexers[functionName];
  }

  private setProvisioned (accountId: string, functionName: string): void {
    this.#hasBeenProvisioned[accountId] ??= {};
    this.#hasBeenProvisioned[accountId][functionName] = true;
  }

  async createDatabase (name: string): Promise<void> {
    await this.adminDefaultPgClient.query(this.pgFormat('CREATE DATABASE %I', name));
  }

  async createUser (name: string, password: string): Promise<void> {
    await this.adminDefaultPgClient.query(this.pgFormat('CREATE USER %I WITH PASSWORD %L', name, password));
  }

  async restrictUserToDatabase (databaseName: string, userName: string): Promise<void> {
    await this.adminDefaultPgClient.query(this.pgFormat('GRANT ALL PRIVILEGES ON DATABASE %I TO %I', databaseName, userName));
    await this.adminDefaultPgClient.query(this.pgFormat('REVOKE CONNECT ON DATABASE %I FROM PUBLIC', databaseName));
  }

  async grantCronAccess (userName: string): Promise<void> {
    await wrapError(
      async () => {
        await this.adminCronPgClient.query(this.pgFormat('GRANT USAGE ON SCHEMA cron TO %I', userName));
        await this.adminCronPgClient.query(this.pgFormat('GRANT EXECUTE ON FUNCTION cron.schedule_in_database TO %I;', userName));
      },
      'Failed to grant cron access'
    );
  }

  async scheduleLogPartitionJobs (userName: string, databaseName: string, schemaName: string): Promise<void> {
    await wrapError(
      async () => {
        const userDbConnectionParameters = await this.hasuraClient.getDbConnectionParameters(userName);
        const userCronPgClient = new this.PgClient({
          user: userDbConnectionParameters.username,
          password: userDbConnectionParameters.password,
          database: this.config.cronDatabase,
          host: this.config.postgresHost ?? userDbConnectionParameters.host,
          port: this.config.postgresPort ?? userDbConnectionParameters.port,
        });

        await userCronPgClient.query(
          this.pgFormat(
            "SELECT cron.schedule_in_database('%1$I_logs_create_partition', '0 1 * * *', $$SELECT fn_create_partition('%1$I.__logs', CURRENT_DATE, '1 day', '2 day')$$, %2$L);",
            schemaName,
            databaseName
          )
        );
        await userCronPgClient.query(
          this.pgFormat(
            "SELECT cron.schedule_in_database('%1$I_logs_delete_partition', '0 2 * * *', $$SELECT fn_delete_partition('%1$I.__logs', CURRENT_DATE, '-15 day', '-14 day')$$, %2$L);",
            schemaName,
            databaseName
          )
        );
      },
      'Failed to schedule log partition jobs'
    );
  }

  async setupPartitionedLogsTable (userName: string, databaseName: string, schemaName: string): Promise<void> {
    await wrapError(
      async () => {
        // TODO: Create logs table
        await this.grantCronAccess(userName);
        await this.scheduleLogPartitionJobs(userName, databaseName, schemaName);
      },
      'Failed to setup partitioned logs table'
    );
  }

  async createUserDb (userName: string, password: string, databaseName: string): Promise<void> {
    await wrapError(
      async () => {
        await this.createDatabase(databaseName);
        await this.createUser(userName, password);
        await this.restrictUserToDatabase(databaseName, userName);
      },
      'Failed to create user db'
    );
  }

  async fetchUserApiProvisioningStatus (accountId: string, functionName: string): Promise<boolean> {
    const checkProvisioningSpan = this.tracer.startSpan('Check if indexer is provisioned');
    if (this.isUserApiProvisioned(accountId, functionName)) {
      checkProvisioningSpan.end();
      return true;
    }
    const sanitizedAccountId = this.replaceSpecialChars(accountId);
    const sanitizedFunctionName = this.replaceSpecialChars(functionName);

    const databaseName = sanitizedAccountId;
    const schemaName = `${sanitizedAccountId}_${sanitizedFunctionName}`;

    const sourceExists = await this.hasuraClient.doesSourceExist(databaseName);
    if (!sourceExists) {
      return false;
    }

    const schemaExists = await this.hasuraClient.doesSchemaExist(databaseName, schemaName);
    if (schemaExists) {
      this.setProvisioned(accountId, functionName);
    }
    checkProvisioningSpan.end();
    return schemaExists;
  }

  async createSchema (databaseName: string, schemaName: string): Promise<void> {
    return await wrapError(async () => await this.hasuraClient.createSchema(databaseName, schemaName), 'Failed to create schema');
  }

  async runLogsSql (databaseName: string, schemaName: string): Promise<void> {
    const logsDDL = logsTableDDL(schemaName);
    return await wrapError(async () => await this.hasuraClient.runSql(databaseName, schemaName, logsDDL), 'Failed to run logs script');
  }

  async runDatabaseSql (databaseName: string, schemaName: string, sqlScript: any): Promise<void> {
    return await wrapError(async () => await this.hasuraClient.runSql(databaseName, schemaName, sqlScript), 'Failed to run user script');
  }

  async getTableNames (schemaName: string, databaseName: string): Promise<string[]> {
    return await wrapError(async () => await this.hasuraClient.getTableNames(schemaName, databaseName), 'Failed to fetch table names');
  }

  async trackTables (schemaName: string, tableNames: string[], databaseName: string): Promise<void> {
    return await wrapError(async () => await this.hasuraClient.trackTables(schemaName, tableNames, databaseName), 'Failed to track tables');
  }

  async addPermissionsToTables (schemaName: string, databaseName: string, tableNames: string[], roleName: string, permissions: string[]): Promise<void> {
    return await wrapError(async () => await this.hasuraClient.addPermissionsToTables(
      schemaName,
      databaseName,
      tableNames,
      roleName,
      permissions
    ), 'Failed to add permissions to tables');
  }

  async trackForeignKeyRelationships (schemaName: string, databaseName: string): Promise<void> {
    return await wrapError(async () => await this.hasuraClient.trackForeignKeyRelationships(schemaName, databaseName), 'Failed to track foreign key relationships');
  }

  async addDatasource (userName: string, password: string, databaseName: string): Promise<void> {
    return await wrapError(async () => await this.hasuraClient.addDatasource(userName, password, databaseName), 'Failed to add datasource');
  }

  replaceSpecialChars (str: string): string {
    return str.replaceAll(/[.-]/g, '_');
  }

  async provisionUserApi (accountId: string, functionName: string, databaseSchema: any): Promise<void> { // replace any with actual type
    const sanitizedAccountId = this.replaceSpecialChars(accountId);
    const sanitizedFunctionName = this.replaceSpecialChars(functionName);

    const databaseName = sanitizedAccountId;
    const userName = sanitizedAccountId;
    const schemaName = `${sanitizedAccountId}_${sanitizedFunctionName}`;
    const provisioningSpan = this.tracer.startSpan('Provision indexer resources');
  
    try {
      await wrapError(
        async () => {
          if (!await this.hasuraClient.doesSourceExist(databaseName)) {
            const password = this.generatePassword();
            await this.createUserDb(userName, password, databaseName);
            await this.addDatasource(userName, password, databaseName);
          }

<<<<<<< HEAD
        await this.createSchema(databaseName, schemaName);
        await this.runLogsSql(databaseName, schemaName);
        await this.runDatabaseSql(databaseName, schemaName, databaseSchema);

        const updatedTableNames = await this.getTableNames(schemaName, databaseName);
=======
          await this.createSchema(databaseName, schemaName);
          await this.runMigrations(databaseName, schemaName, databaseSchema);

          await this.setupPartitionedLogsTable(userName, databaseName, schemaName);

          const tableNames = await this.getTableNames(schemaName, databaseName);
          await this.trackTables(schemaName, tableNames, databaseName);
>>>>>>> b7d43e1b

        await this.trackTables(schemaName, updatedTableNames, databaseName);

        await this.trackForeignKeyRelationships(schemaName, databaseName);

        await this.addPermissionsToTables(schemaName, databaseName, updatedTableNames, userName, ['select', 'insert', 'update', 'delete']);
        this.setProvisioned(accountId, functionName);
        },
        'Failed to provision endpoint'
      );
    } finally {
      provisioningSpan.end();
    }
  }

  async getDatabaseConnectionParameters (userName: string): Promise<any> {
    return await this.hasuraClient.getDbConnectionParameters(userName);
  }
}<|MERGE_RESOLUTION|>--- conflicted
+++ resolved
@@ -4,13 +4,8 @@
 import { wrapError } from '../utility';
 import cryptoModule from 'crypto';
 import HasuraClient from '../hasura-client';
-<<<<<<< HEAD
-import PgClient from '../pg-client';
-import { type Tracer, trace } from '@opentelemetry/api';
 import { logsTableDDL } from './schemas/logs-table';
-=======
 import PgClientClass from '../pg-client';
->>>>>>> b7d43e1b
 
 const DEFAULT_PASSWORD_LENGTH = 16;
 const CRON_DATABASE = 'cron';
@@ -246,21 +241,12 @@
             await this.addDatasource(userName, password, databaseName);
           }
 
-<<<<<<< HEAD
         await this.createSchema(databaseName, schemaName);
         await this.runLogsSql(databaseName, schemaName);
         await this.runDatabaseSql(databaseName, schemaName, databaseSchema);
-
+        await this.setupPartitionedLogsTable(userName, databaseName, schemaName);
+        
         const updatedTableNames = await this.getTableNames(schemaName, databaseName);
-=======
-          await this.createSchema(databaseName, schemaName);
-          await this.runMigrations(databaseName, schemaName, databaseSchema);
-
-          await this.setupPartitionedLogsTable(userName, databaseName, schemaName);
-
-          const tableNames = await this.getTableNames(schemaName, databaseName);
-          await this.trackTables(schemaName, tableNames, databaseName);
->>>>>>> b7d43e1b
 
         await this.trackTables(schemaName, updatedTableNames, databaseName);
 

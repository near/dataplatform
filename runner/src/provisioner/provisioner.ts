--- conflicted
+++ resolved
@@ -249,11 +249,7 @@
 
           await this.createSchema(databaseName, schemaName);
 
-<<<<<<< HEAD
-=======
-          // await this.runLogsSql(databaseName, schemaName);
           // await this.createMetadataTable(databaseName, schemaName);
->>>>>>> bc93fcfd
           await this.runIndexerSql(databaseName, schemaName, databaseSchema);
 
           // TODO re-enable once logs table is created

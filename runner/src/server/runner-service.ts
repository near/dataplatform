--- conflicted
+++ resolved
@@ -1,11 +1,7 @@
 import { type ServerUnaryCall, type sendUnaryData } from '@grpc/grpc-js';
 import * as grpc from '@grpc/grpc-js';
-<<<<<<< HEAD
-import { Status } from '../stream-handler/stream-handler';
-import { LogLevel } from '../indexer-logger/log-entry';
-=======
-import { IndexerStatus, LogLevel } from '../indexer-meta/indexer-meta';
->>>>>>> bc93fcfd
+import { IndexerStatus } from '../indexer-meta/indexer-meta';
+import { LogLevel } from '../indexer-meta/log-entry';
 import crypto from 'crypto';
 
 import { type RunnerHandlers } from '../generated/runner/Runner';

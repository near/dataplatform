--- conflicted
+++ resolved
@@ -1,10 +1,6 @@
 import type StreamHandler from '../stream-handler/stream-handler';
-<<<<<<< HEAD
-import { Status } from '../stream-handler/stream-handler';
-import { LogLevel } from '../indexer-logger/log-entry';
-=======
-import { IndexerStatus, LogLevel } from '../indexer-meta/indexer-meta';
->>>>>>> bc93fcfd
+import { IndexerStatus } from '../indexer-meta/indexer-meta';
+import { LogLevel } from '../indexer-meta/log-entry';
 import getRunnerService from './runner-service';
 import * as grpc from '@grpc/grpc-js';
 

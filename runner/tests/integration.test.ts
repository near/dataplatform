import { Block, type StreamerMessage } from '@near-lake/primitives';
import { Network, type StartedNetwork } from 'testcontainers';
import { gql, GraphQLClient } from 'graphql-request';

import Indexer from '../src/indexer';
import HasuraClient from '../src/hasura-client';
import Provisioner from '../src/provisioner';
import PgClient from '../src/pg-client';

import { HasuraGraphQLContainer, type StartedHasuraGraphQLContainer } from './testcontainers/hasura';
import { PostgreSqlContainer, type StartedPostgreSqlContainer } from './testcontainers/postgres';
import block115185108 from './blocks/00115185108/streamer_message.json';
import block115185109 from './blocks/00115185109/streamer_message.json';
import { LogLevel } from '../src/indexer-meta/log-entry';
import IndexerConfig from '../src/indexer-config';

describe('Indexer integration', () => {
  jest.setTimeout(300_000);

  let network: StartedNetwork;
  let postgresContainer: StartedPostgreSqlContainer;
  let hasuraContainer: StartedHasuraGraphQLContainer;
  let graphqlClient: GraphQLClient;

  beforeAll(async () => {
    network = await new Network().start();
    postgresContainer = await (await PostgreSqlContainer.build())
      .withNetwork(network)
      .start();
    hasuraContainer = await (await HasuraGraphQLContainer.build())
      .withNetwork(network)
      .withDatabaseUrl(postgresContainer.getConnectionUri(network.getName()))
      .start();
    graphqlClient = new GraphQLClient(`${hasuraContainer.getEndpoint()}/v1/graphql`, {
      headers: {
        'X-Hasura-Admin-Secret': hasuraContainer.getAdminSecret(),
      }
    });
  });

  afterAll(async () => {
    await postgresContainer.stop();
    await hasuraContainer.stop();
    await network.stop();
  });

  it('works', async () => {
    const hasuraClient = new HasuraClient({}, {
      adminSecret: hasuraContainer.getAdminSecret(),
      endpoint: hasuraContainer.getEndpoint(),
      pgHostHasura: postgresContainer.getIpAddress(network.getName()),
      pgPortHasura: postgresContainer.getPort(network.getName()),
      pgHost: postgresContainer.getIpAddress(),
      pgPort: postgresContainer.getPort()
    });

    const pgClient = new PgClient({
      user: postgresContainer.getUsername(),
      password: postgresContainer.getPassword(),
      host: postgresContainer.getIpAddress(),
      port: postgresContainer.getPort(),
      database: postgresContainer.getDatabase(),
    });

    const provisioner = new Provisioner(
      hasuraClient,
      pgClient,
      pgClient,
      {
        cronDatabase: postgresContainer.getDatabase(),
        postgresHost: postgresContainer.getIpAddress(),
        postgresPort: Number(postgresContainer.getPort()),
        pgBouncerHost: postgresContainer.getIpAddress(), // TODO: Enable pgBouncer in Integ Tests
        pgBouncerPort: Number(postgresContainer.getPort()),
      }
    );
<<<<<<< HEAD
    
=======

    const code = `
      await context.graphql(
        \`
          mutation ($height:numeric){
            insert_morgs_near_test_blocks_one(object:{height:$height}) {
              height
            }
          }
        \`,
        {
          height: block.blockHeight
        }
      );
    `;
    const schema = 'CREATE TABLE blocks (height numeric)';

    const indexerConfig = new IndexerConfig(
      'test:stream',
      'morgs.near',
      'test',
      0,
      code,
      schema,
      LogLevel.INFO
    );

>>>>>>> 1db0cddd
    const indexer = new Indexer(
      indexerConfig,
      {
<<<<<<< HEAD
        log_level: LogLevel.INFO,
      },
      {
=======
>>>>>>> 1db0cddd
        provisioner
      },
      undefined,
      {
        hasuraAdminSecret: hasuraContainer.getAdminSecret(),
        hasuraEndpoint: hasuraContainer.getEndpoint(),
      }
    );

    await indexer.execute(Block.fromStreamerMessage(block115185108 as any as StreamerMessage));

    await indexer.execute(Block.fromStreamerMessage(block115185109 as any as StreamerMessage));

    const { morgs_near_test_blocks: blocks }: any = await graphqlClient.request(gql`
      query {
        morgs_near_test_blocks {
          height
        }
      }
    `);

    expect(blocks.map(({ height }: any) => height)).toEqual([115185108, 115185109]);

    const { indexer_state: [state] }: any = await graphqlClient.request(gql`
      query {
        indexer_state(where: { function_name: { _eq: "morgs.near/test" } }) {
          current_block_height
          status
        }
      }
    `);

    expect(state.current_block_height).toEqual(115185109);
    expect(state.status).toEqual('RUNNING');

    const { indexer_log_entries: logs }: any = await graphqlClient.request(gql`
      query {
        indexer_log_entries(where: { function_name: { _eq:"morgs.near/test" } }) {
          message
        }
      }
    `);

    expect(logs.length).toEqual(4);

    const { morgs_near_test___logs: _logs }: any = await graphqlClient.request(gql`
    query {
      morgs_near_test___logs {
        message
      }
    }
  `);

  expect(_logs.length).toEqual(4);
  });

  it('test context db', async () => {
    const hasuraClient = new HasuraClient({}, {
      adminSecret: hasuraContainer.getAdminSecret(),
      endpoint: hasuraContainer.getEndpoint(),
      pgHostHasura: postgresContainer.getIpAddress(network.getName()),
      pgPortHasura: postgresContainer.getPort(network.getName()),
      pgHost: postgresContainer.getIpAddress(),
      pgPort: postgresContainer.getPort()
    });

    const pgClient = new PgClient({
      user: postgresContainer.getUsername(),
      password: postgresContainer.getPassword(),
      host: postgresContainer.getIpAddress(),
      port: postgresContainer.getPort(),
      database: postgresContainer.getDatabase(),
    });

    const provisioner = new Provisioner(
      hasuraClient,
      pgClient,
      pgClient,
      {
        cronDatabase: postgresContainer.getDatabase(),
        postgresHost: postgresContainer.getIpAddress(),
        postgresPort: Number(postgresContainer.getPort()),
        pgBouncerHost: postgresContainer.getIpAddress(), // TODO: Enable pgBouncer in Integ Tests
        pgBouncerPort: Number(postgresContainer.getPort()),
      }
    );

    const schema = `
      CREATE TABLE
        "indexer_storage" (
          "function_name" TEXT NOT NULL,
          "key_name" TEXT NOT NULL,
          "value" TEXT NOT NULL,
          PRIMARY KEY ("function_name", "key_name")
        );
    `;

    const code = `
      await context.db.IndexerStorage.insert({
        function_name: "sample_indexer",
        key_name: Date.now().toString(),
        value: "testing_value"
      });
      await context.db.IndexerStorage.upsert({
        function_name: "sample_indexer",
        key_name: "test_key",
        value: "testing_value"
      }, ["function_name", "key_name"], ["value"]);
      await context.db.IndexerStorage.insert({
        function_name: "sample_indexer",
        key_name: "del_key",
        value: "del_value"
      });
      const result = await context.db.IndexerStorage.select({
        function_name: "sample_indexer",
        key_name: "del_key",
      });
      await context.db.IndexerStorage.update(
        {
          function_name: result[0].function_name,
          key_name: result[0].key_name,
        },
        {
          value: "updated_value"
        }
      );
      await context.db.IndexerStorage.delete({
        function_name: result[0].function_name,
        key_name: result[0].key_name,
        value: "updated_value"
      });
    `;

    const indexerConfig = new IndexerConfig(
      'test:stream',
      'morgs.near',
      'test-context-db',
      0,
      code,
      schema,
      LogLevel.INFO
    );

    const indexer = new Indexer(
      indexerConfig,
      {
        provisioner
      },
      undefined,
      {
        hasuraAdminSecret: hasuraContainer.getAdminSecret(),
        hasuraEndpoint: hasuraContainer.getEndpoint(),
      }
    );

    await indexer.execute(Block.fromStreamerMessage(block115185108 as any as StreamerMessage));
    await indexer.execute(Block.fromStreamerMessage(block115185109 as any as StreamerMessage));

    const { morgs_near_test_context_db_indexer_storage: sampleRows }: any = await graphqlClient.request(gql`
      query MyQuery {
        morgs_near_test_context_db_indexer_storage(where: {key_name: {_eq: "test_key"}, function_name: {_eq: "sample_indexer"}}) {
          function_name
          key_name
          value
        }
      }
    `);
    expect(sampleRows[0].value).toEqual('testing_value');

    const { morgs_near_test_context_db_indexer_storage: totalRows }: any = await graphqlClient.request(gql`
      query MyQuery {
        morgs_near_test_context_db_indexer_storage {
          function_name
          key_name
          value
        }
      }
    `);
    expect(totalRows.length).toEqual(3); // Two inserts, and the overwritten upsert
  });
});<|MERGE_RESOLUTION|>--- conflicted
+++ resolved
@@ -74,9 +74,6 @@
         pgBouncerPort: Number(postgresContainer.getPort()),
       }
     );
-<<<<<<< HEAD
-    
-=======
 
     const code = `
       await context.graphql(
@@ -104,16 +101,9 @@
       LogLevel.INFO
     );
 
->>>>>>> 1db0cddd
     const indexer = new Indexer(
       indexerConfig,
       {
-<<<<<<< HEAD
-        log_level: LogLevel.INFO,
-      },
-      {
-=======
->>>>>>> 1db0cddd
         provisioner
       },
       undefined,
@@ -167,7 +157,7 @@
     }
   `);
 
-  expect(_logs.length).toEqual(4);
+expect(_logs.length).toEqual(4);
   });
 
   it('test context db', async () => {

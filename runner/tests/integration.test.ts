--- conflicted
+++ resolved
@@ -9,13 +9,9 @@
 
 import { HasuraGraphQLContainer, type StartedHasuraGraphQLContainer } from './testcontainers/hasura';
 import { PostgreSqlContainer, type StartedPostgreSqlContainer } from './testcontainers/postgres';
-<<<<<<< HEAD
 import block115185108 from './blocks/00115185108/streamer_message.json';
 import block115185109 from './blocks/00115185109/streamer_message.json';
-=======
-import block1 from './blocks/00115185108/streamer_message.json';
 import { LogLevel } from '../src/indexer-meta/log-entry';
->>>>>>> 89dadf5a
 
 describe('Indexer integration', () => {
   jest.setTimeout(300_000);
@@ -158,7 +154,7 @@
       }
     `);
 
-    expect(blocks[0].height).toEqual(115185108);
+    expect(blocks.map(({ height }: any) => height)).toEqual([115185108, 115185109]);
 
     const { indexer_state: [state] }: any = await graphqlClient.request(gql`
       query {
@@ -169,7 +165,7 @@
       }
     `);
 
-    expect(state.current_block_height).toEqual(115185108);
+    expect(state.current_block_height).toEqual(115185109);
     expect(state.status).toEqual('RUNNING');
 
     const { indexer_log_entries: logs }: any = await graphqlClient.request(gql`
@@ -180,10 +176,6 @@
       }
     `);
 
-<<<<<<< HEAD
-    expect(data.morgs_near_test_blocks.map(({ height }: any) => height)).toEqual([115185108, 115185109]);
-=======
-    expect(logs.length).toEqual(3);
->>>>>>> 89dadf5a
+    expect(logs.length).toEqual(4);
   });
 });
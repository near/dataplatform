--- conflicted
+++ resolved
@@ -1,10 +1,7 @@
-<<<<<<< HEAD
-use std::sync::Arc;
-=======
 use std::future::Future;
 use std::pin::Pin;
+use std::sync::Arc;
 use std::task::Poll;
->>>>>>> a9c25c3c
 
 use anyhow::Context;
 use futures::StreamExt;
@@ -23,9 +20,6 @@
 /// we need this configurable for testing purposes.
 const LAKE_PREFETCH_SIZE: usize = 100;
 const MAX_STREAM_SIZE_WITH_CACHE: u64 = 100;
-<<<<<<< HEAD
-=======
-const DELTA_LAKE_SKIP_ACCOUNTS: [&str; 4] = ["*", "*.near", "*.kaiching", "*.tg"];
 const MAX_STREAM_SIZE: u64 = 100;
 
 #[pin_project::pin_project]
@@ -56,7 +50,6 @@
         this.inner.poll(cx)
     }
 }
->>>>>>> a9c25c3c
 
 pub struct Task {
     handle: JoinHandle<anyhow::Result<()>>,
@@ -90,15 +83,9 @@
     pub fn start(
         &mut self,
         start_block_height: near_indexer_primitives::types::BlockHeight,
-<<<<<<< HEAD
-        redis_client: Arc<RedisClient>,
+        redis: Arc<RedisClient>,
         reciever_blocks_processor: Arc<ReceiverBlocksProcessor>,
         lake_s3_client: SharedLakeS3Client,
-=======
-        redis: std::sync::Arc<crate::redis::RedisClient>,
-        delta_lake_client: std::sync::Arc<crate::delta_lake_client::DeltaLakeClient>,
-        lake_s3_client: crate::lake_s3_client::SharedLakeS3Client,
->>>>>>> a9c25c3c
     ) -> anyhow::Result<()> {
         if self.task.is_some() {
             return Err(anyhow::anyhow!("BlockStreamer has already been started",));
@@ -116,13 +103,8 @@
                 let block_stream_future = start_block_stream(
                     start_block_height,
                     &indexer_config,
-<<<<<<< HEAD
-                    redis_client,
+                    redis,
                     reciever_blocks_processor,
-=======
-                    redis,
-                    delta_lake_client,
->>>>>>> a9c25c3c
                     lake_s3_client,
                     &chain_id,
                     LAKE_PREFETCH_SIZE,
@@ -196,15 +178,9 @@
 pub(crate) async fn start_block_stream(
     start_block_height: near_indexer_primitives::types::BlockHeight,
     indexer: &IndexerConfig,
-<<<<<<< HEAD
-    redis_client: Arc<RedisClient>,
+    redis: Arc<RedisClient>,
     reciever_blocks_processor: Arc<ReceiverBlocksProcessor>,
     lake_s3_client: SharedLakeS3Client,
-=======
-    redis: std::sync::Arc<crate::redis::RedisClient>,
-    delta_lake_client: std::sync::Arc<crate::delta_lake_client::DeltaLakeClient>,
-    lake_s3_client: crate::lake_s3_client::SharedLakeS3Client,
->>>>>>> a9c25c3c
     chain_id: &ChainId,
     lake_prefetch_size: usize,
     redis_stream: String,
@@ -217,13 +193,8 @@
 
     let last_bitmap_indexer_block = process_bitmap_indexer_blocks(
         start_block_height,
-<<<<<<< HEAD
         reciever_blocks_processor,
-        redis_client.clone(),
-=======
-        delta_lake_client,
         redis.clone(),
->>>>>>> a9c25c3c
         indexer,
         redis_stream.clone(),
     )
@@ -252,13 +223,8 @@
 
 async fn process_bitmap_indexer_blocks(
     start_block_height: near_indexer_primitives::types::BlockHeight,
-<<<<<<< HEAD
     reciever_blocks_processor: Arc<ReceiverBlocksProcessor>,
-    redis_client: Arc<RedisClient>,
-=======
-    delta_lake_client: std::sync::Arc<crate::delta_lake_client::DeltaLakeClient>,
-    redis: std::sync::Arc<crate::redis::RedisClient>,
->>>>>>> a9c25c3c
+    redis: Arc<RedisClient>,
     indexer: &IndexerConfig,
     redis_stream: String,
 ) -> anyhow::Result<u64> {
@@ -284,7 +250,6 @@
         start_block_height,
     );
 
-<<<<<<< HEAD
     if contract_pattern
         .split(',')
         .any(|account_id| account_id.trim().eq("*"))
@@ -305,14 +270,8 @@
     let mut last_published_block_height: u64 = start_block_height;
 
     while let Some(Ok(block_height)) = matching_block_heights.next().await {
-        redis_client
-            .publish_block(indexer, redis_stream.clone(), block_height)
-=======
-    for block_height in &blocks_from_index {
-        let block_height = block_height.to_owned();
         redis
             .publish_block(indexer, redis_stream.clone(), block_height, MAX_STREAM_SIZE)
->>>>>>> a9c25c3c
             .await?;
         redis
             .set_last_processed_block(indexer, block_height)
@@ -328,11 +287,7 @@
     start_block_height: near_indexer_primitives::types::BlockHeight,
     lake_s3_client: SharedLakeS3Client,
     lake_prefetch_size: usize,
-<<<<<<< HEAD
-    redis_client: Arc<RedisClient>,
-=======
-    redis: std::sync::Arc<crate::redis::RedisClient>,
->>>>>>> a9c25c3c
+    redis: Arc<RedisClient>,
     indexer: &IndexerConfig,
     redis_stream: String,
     chain_id: &ChainId,
@@ -496,13 +451,8 @@
         start_block_stream(
             91940840,
             &indexer_config,
-<<<<<<< HEAD
-            std::sync::Arc::new(mock_redis_client),
+            std::sync::Arc::new(mock_redis),
             std::sync::Arc::new(mock_reciever_blocks_processor),
-=======
-            std::sync::Arc::new(mock_redis),
-            std::sync::Arc::new(mock_delta_lake_client),
->>>>>>> a9c25c3c
             mock_lake_s3_client,
             &ChainId::Mainnet,
             1,

--- conflicted
+++ resolved
@@ -6,29 +6,19 @@
 
 pub async fn init(
     port: &str,
-<<<<<<< HEAD
-    redis_client: std::sync::Arc<crate::redis::RedisClient>,
+    redis: std::sync::Arc<crate::redis::RedisClient>,
     receiver_blocks_processor: std::sync::Arc<crate::receiver_blocks::ReceiverBlocksProcessor>,
-=======
-    redis: std::sync::Arc<crate::redis::RedisClient>,
-    delta_lake_client: std::sync::Arc<crate::delta_lake_client::DeltaLakeClient>,
->>>>>>> a9c25c3c
     lake_s3_client: crate::lake_s3_client::SharedLakeS3Client,
 ) -> anyhow::Result<()> {
     let addr = format!("0.0.0.0:{}", port).parse()?;
 
     tracing::info!("Starting gRPC server on {}", addr);
 
-<<<<<<< HEAD
     let block_streamer_service = block_streamer_service::BlockStreamerService::new(
-        redis_client,
+        redis,
         receiver_blocks_processor,
         lake_s3_client,
     );
-=======
-    let block_streamer_service =
-        block_streamer_service::BlockStreamerService::new(redis, delta_lake_client, lake_s3_client);
->>>>>>> a9c25c3c
 
     let block_streamer_server =
         blockstreamer::block_streamer_server::BlockStreamerServer::new(block_streamer_service);

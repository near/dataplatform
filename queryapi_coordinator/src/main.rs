use cached::SizedCache;
use futures::stream::{self, StreamExt};
use near_jsonrpc_client::JsonRpcClient;
use tokio::sync::Mutex;

use alert_rules::{AlertRule, AlertRuleKind, MatchingRule, Status};
use near_lake_framework::near_indexer_primitives::types;
use near_lake_framework::near_indexer_primitives::types::{AccountId, BlockHeight};

use shared::alertexer_types::indexer_types::{IndexerQueueMessage, IndexerRegistry};
use shared::{alertexer_types::primitives::AlertQueueMessage, Opts, Parser};
use storage::ConnectionManager;

pub(crate) mod cache;
mod indexer_registry;
mod outcomes_reducer;
mod state_changes_reducer;
mod utils;

pub(crate) const INDEXER: &str = "queryapi_coordinator";
pub(crate) const INTERVAL: std::time::Duration = std::time::Duration::from_millis(100);
pub(crate) const MAX_DELAY_TIME: std::time::Duration = std::time::Duration::from_millis(4000);
pub(crate) const RETRY_COUNT: usize = 2;

type SharedIndexerRegistry = std::sync::Arc<Mutex<IndexerRegistry>>;

#[derive(Debug, Default, Clone, Copy)]
pub struct BalanceDetails {
    pub non_staked: types::Balance,
    pub staked: types::Balance,
}

pub type BalanceCache = std::sync::Arc<Mutex<SizedCache<AccountId, BalanceDetails>>>;

pub(crate) struct QueryApiContext<'a> {
    pub streamer_message: near_lake_framework::near_indexer_primitives::StreamerMessage,
    pub chain_id: &'a shared::alertexer_types::primitives::ChainId,
    pub queue_client: &'a shared::QueueClient,
    pub queue_url: &'a str,
<<<<<<< HEAD
=======
    pub registry_contract_id: &'a str,
    pub alert_rules_inmemory: AlertRulesInMemory,
>>>>>>> ab9b71be
    pub balance_cache: &'a BalanceCache,
    pub redis_connection_manager: &'a ConnectionManager,
    pub json_rpc_client: &'a JsonRpcClient,
}

#[tokio::main]
async fn main() -> anyhow::Result<()> {
    shared::init_tracing();

    shared::dotenv::dotenv().ok();

    let opts = Opts::parse();

    let chain_id = &opts.chain_id();
    let aws_region = opts.aws_queue_region.clone();
    let queue_client = &opts.queue_client(aws_region);
    let queue_url = opts.queue_url.clone();
    let registry_contract_id = opts.registry_contract_id.clone();

    // We want to prevent unnecessary RPC queries to find previous balance
    let balances_cache: BalanceCache =
        std::sync::Arc::new(Mutex::new(SizedCache::with_size(100_000)));

    tracing::info!(target: INDEXER, "Connecting to redis...");
    let redis_connection_manager = storage::connect(&opts.redis_connection_string).await?;

    let json_rpc_client = JsonRpcClient::connect(opts.rpc_url());

    // fetch raw indexer functions for use in indexer
    // Could this give us results from a newer block than the next block we receive from the Lake?
    tracing::info!(
        target: INDEXER,
        "Fetching indexer functions from contract registry..."
    );
    let indexer_functions = indexer_registry::read_indexer_functions_from_registry(
        &json_rpc_client,
        &registry_contract_id,
    )
    .await;
    let indexer_functions = indexer_registry::build_registry_from_json(indexer_functions);
    let indexer_registry: SharedIndexerRegistry =
        std::sync::Arc::new(Mutex::new(indexer_functions));

    tracing::info!(target: INDEXER, "Generating LakeConfig...");
    let config: near_lake_framework::LakeConfig = opts.to_lake_config().await;

    tracing::info!(target: INDEXER, "Instantiating the stream...",);
    let (sender, stream) = near_lake_framework::streamer(config);

    tokio::spawn(utils::stats(redis_connection_manager.clone()));

    tracing::info!(target: INDEXER, "Starting queryapi_coordinator...",);
    let mut handlers = tokio_stream::wrappers::ReceiverStream::new(stream)
        .map(|streamer_message| {
            let context = QueryApiContext {
                redis_connection_manager: &redis_connection_manager,
                queue_url: &queue_url,
                json_rpc_client: &json_rpc_client,
                balance_cache: &balances_cache,
                registry_contract_id: &registry_contract_id,
                streamer_message,
                chain_id,
                queue_client,
            };
            handle_streamer_message(context, indexer_registry.clone())
        })
        .buffer_unordered(1usize);

    while let Some(_handle_message) = handlers.next().await {}
    drop(handlers); // close the channel so the sender will stop

    // propagate errors from the sender
    match sender.await {
        Ok(Ok(())) => Ok(()),
        Ok(Err(e)) => Err(e),
        Err(e) => Err(anyhow::Error::from(e)), // JoinError
    }
}

async fn handle_streamer_message(
    context: QueryApiContext<'_>,
    indexer_registry: SharedIndexerRegistry,
) -> anyhow::Result<u64> {
    // This is a single hardcoded filter, which is standing in for filters on IndexerFunctions.
    let alert_rules: Vec<AlertRule> = vec![near_social_alert_rule()];

    cache::cache_txs_and_receipts(&context.streamer_message, context.redis_connection_manager)
        .await?;

    let mut reducer_futures = stream::iter(alert_rules.iter())
        .map(|alert_rule| reduce_alert_queue_messages(alert_rule, &context))
        // TODO: fix this it takes 10 vecs of vecs while we want to take 10 AlertQueueMessages
        .buffer_unordered(10usize);

    let block_height: BlockHeight = context.streamer_message.block.header.height;

    let mut indexer_registry_locked = indexer_registry.lock().await;
    let spawned_indexers = indexer_registry::index_registry_changes(
        block_height,
        &mut indexer_registry_locked,
        &context,
    )
    .await;
    if !spawned_indexers.is_empty() {
        tracing::info!(
            target: INDEXER,
            "Spawned {} historical backfill indexers",
            spawned_indexers.len()
        );
    }

    while let Some(alert_queue_messages) = reducer_futures.next().await {
        if let Ok(alert_queue_messages) = alert_queue_messages {
            // for each alert_queue_message from the reducer
            //   for each indexer_function create a new alert_queue_message
            // Once the filters are tied to indexer functions, these will de-nest
            let mut indexer_function_messages: Vec<IndexerQueueMessage> = Vec::new();
            for alert_queue_message in alert_queue_messages.iter() {
                for (_account, functions) in &mut indexer_registry_locked.iter_mut() {
                    for (_function_name, indexer_function) in &mut functions.iter_mut() {
                        let msg = IndexerQueueMessage {
                            chain_id: alert_queue_message.chain_id.clone(),
                            alert_rule_id: alert_queue_message.alert_rule_id,
                            alert_name: alert_queue_message.alert_name.clone(),
                            payload: Some(alert_queue_message.payload.clone()),
                            block_height,
                            indexer_function: indexer_function.clone(),
                        };
                        indexer_function_messages.push(msg);

                        if !indexer_function.provisioned {
                            indexer_function.provisioned = true;
                        }
                    }
                }
            }

            stream::iter(indexer_function_messages.into_iter())
                .chunks(10)
                .for_each(|alert_queue_messages_batch| async {
                    match shared::send_to_indexer_queue(
                        context.queue_client,
                        context.queue_url.to_string(),
                        alert_queue_messages_batch,
                    )
                    .await
                    {
                        Ok(_) => {}
                        Err(err) => tracing::error!(
                            target: INDEXER,
                            "#{} an error occurred during sending messages to the queue\n{:#?}",
                            context.streamer_message.block.header.height,
                            err
                        ),
                    }
                })
                .await;
        }
    }

    // cache last indexed block height
    storage::update_last_indexed_block(
        context.redis_connection_manager,
        context.streamer_message.block.header.height,
    )
    .await?;

    Ok(context.streamer_message.block.header.height)
}

async fn reduce_alert_queue_messages(
    alert_rule: &AlertRule,
    context: &QueryApiContext<'_>,
) -> anyhow::Result<Vec<AlertQueueMessage>> {
    Ok(match &alert_rule.matching_rule {
        MatchingRule::ActionAny { .. }
        | MatchingRule::ActionFunctionCall { .. }
        | MatchingRule::ActionTransfer { .. }
        | MatchingRule::Event { .. } => {
            outcomes_reducer::reduce_alert_queue_messages_from_outcomes(alert_rule, context).await?
        }
        MatchingRule::StateChangeAccountBalance { .. } => {
            state_changes_reducer::reduce_alert_queue_messages_from_state_changes(
                alert_rule, context,
            )
            .await?
        }
    })
}

fn near_social_alert_rule() -> AlertRule {
    let contract = "social.near";
    let method = "set";
    let matching_rule = MatchingRule::ActionFunctionCall {
        affected_account_id: contract.to_string(),
        function: method.to_string(),
        status: Status::Any,
    };
    AlertRule {
        id: 0,
        name: format!("{} {}{}", contract, method, "_changes"),
        chain_id: alert_rules::ChainId::Mainnet,
        alert_rule_kind: AlertRuleKind::Actions,
        is_paused: false,
        updated_at: None,
        matching_rule,
    }
}<|MERGE_RESOLUTION|>--- conflicted
+++ resolved
@@ -37,11 +37,7 @@
     pub chain_id: &'a shared::alertexer_types::primitives::ChainId,
     pub queue_client: &'a shared::QueueClient,
     pub queue_url: &'a str,
-<<<<<<< HEAD
-=======
     pub registry_contract_id: &'a str,
-    pub alert_rules_inmemory: AlertRulesInMemory,
->>>>>>> ab9b71be
     pub balance_cache: &'a BalanceCache,
     pub redis_connection_manager: &'a ConnectionManager,
     pub json_rpc_client: &'a JsonRpcClient,
